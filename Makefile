--- conflicted
+++ resolved
@@ -210,20 +210,6 @@
 .PHONY: restart-ui-arm
 restart-ui-arm: rm-issuer-imgs up run-arm run-ui-arm
 
-<<<<<<< HEAD
-.PHONY: sleep-10
-sleep-10:
-	sleep 10
-
-# usage: make private_key=xxx run-all
-.PHONY: run-all
-run-all: clean-vault up sleep-10 clean-vault add-private-key add-vault-token generate-issuer-did run run-ui
-
-# usage: make private_key=xxx run-all-arm
-.PHONY: run-all-arm
-run-all-arm: clean-vault up sleep-10 clean-vault add-private-key add-vault-token generate-issuer-did run-arm run-ui-arm
-=======
-
 ## usage: make new_password=xxx change-vault-password
 #.PHONY: change-vault-password
 #change-vault-password:
@@ -240,4 +226,15 @@
 delete-did:
 	docker exec issuer-vault-1 \
 	vault kv delete kv/did
->>>>>>> 764e7620
+
+.PHONY: sleep-10
+sleep-10:
+	sleep 10
+
+# usage: make private_key=xxx run-all
+.PHONY: run-all
+run-all: clean-vault up sleep-10 clean-vault add-private-key add-vault-token generate-issuer-did run run-ui
+
+# usage: make private_key=xxx run-all-arm
+.PHONY: run-all-arm
+run-all-arm: clean-vault up sleep-10 clean-vault add-private-key add-vault-token generate-issuer-did run-arm run-ui-arm