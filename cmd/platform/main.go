package main

import (
	"context"
	"fmt"
	"net/http"
	"os"
	"os/signal"
	"syscall"

<<<<<<< HEAD
	"github.com/labstack/echo/v4"
	"github.com/labstack/gommon/log"
=======
	"github.com/go-chi/chi/v5"
>>>>>>> 1ef04bcc

	"github.com/polygonid/sh-id-platform/internal/api"
	"github.com/polygonid/sh-id-platform/internal/config"
	"github.com/polygonid/sh-id-platform/internal/core/services"
	"github.com/polygonid/sh-id-platform/internal/db"
<<<<<<< HEAD
	"github.com/polygonid/sh-id-platform/internal/kms"
	"github.com/polygonid/sh-id-platform/internal/providers"
=======
	"github.com/polygonid/sh-id-platform/internal/log"
>>>>>>> 1ef04bcc
	"github.com/polygonid/sh-id-platform/internal/repositories"

	_ "github.com/lib/pq"
)

func main() {
	cfg, err := config.Load("")
	if err != nil {
		log.Fatal(err)
	}

	storage, err := db.NewStorage(cfg.Database.Url)
	if err != nil {
		log.Error(context.Background(), "cannot load config", err)
		return
	}
	// Context with log
	ctx := log.NewContext(context.Background(), cfg.Runtime.LogLevel, cfg.Runtime.LogMode, os.Stdout)

<<<<<<< HEAD
	vaultCli, err := providers.NewVaultClient(cfg.KeyStore.Address, cfg.KeyStore.Token)
	if err != nil {
		log.Fatal("cannot init vault client: ", err)
	}

	bjjKeyProvider, err := kms.NewVaultPluginIden3KeyProvider(vaultCli, cfg.KeyStore.PluginIden3MountPath, kms.KeyTypeBabyJubJub)
	if err != nil {
		log.Errorf("cannot create BabyJubJub key provider: %+v", err)
	}

	keyStore := kms.NewKMS()
	err = keyStore.RegisterKeyProvider(kms.KeyTypeBabyJubJub, bjjKeyProvider)
	if err != nil {
		log.Errorf("cannot register BabyJubJub key provider: %+v", err)
	}

	identityRepo := repositories.NewIdentity(storage.Pgx)
	claimsRepo := repositories.NewClaims(storage.Pgx)
	identityStateRepo := repositories.NewIdentityState(storage.Pgx)
	mtRepo := repositories.NewIdentityMerkleTreeRepository(storage.Pgx)
	mtService := services.NewIdentityMerkleTrees(mtRepo)

	service := services.NewIdentity(keyStore, identityRepo, mtRepo, identityStateRepo, mtService, claimsRepo, storage)
=======
	repo := repositories.NewIdentity(db.NewSqlx(cfg.Database.URL))
	service := services.NewIdentity(repo)
>>>>>>> 1ef04bcc

	mux := chi.NewRouter()
	api.HandlerFromMux(api.NewStrictHandler(api.NewServer(service), middlewares(ctx)), mux)
	api.RegisterStatic(mux)

	server := &http.Server{
		Addr:    fmt.Sprintf(":%d", cfg.ServerPort),
		Handler: mux,
	}
	quit := make(chan os.Signal, 1)
	signal.Notify(quit, os.Interrupt, syscall.SIGTERM)

	go func() {
		if err := server.ListenAndServe(); err != nil {
			log.Error(ctx, "Starting http server", err)
		}
	}()

	<-quit
	log.Info(ctx, "Shutting down")
}

func middlewares(ctx context.Context) []api.StrictMiddlewareFunc {
	return []api.StrictMiddlewareFunc{
		api.LogMiddleware(ctx),
	}
}<|MERGE_RESOLUTION|>--- conflicted
+++ resolved
@@ -8,57 +8,46 @@
 	"os/signal"
 	"syscall"
 
-<<<<<<< HEAD
-	"github.com/labstack/echo/v4"
-	"github.com/labstack/gommon/log"
-=======
 	"github.com/go-chi/chi/v5"
->>>>>>> 1ef04bcc
-
+	_ "github.com/lib/pq"
 	"github.com/polygonid/sh-id-platform/internal/api"
 	"github.com/polygonid/sh-id-platform/internal/config"
 	"github.com/polygonid/sh-id-platform/internal/core/services"
 	"github.com/polygonid/sh-id-platform/internal/db"
-<<<<<<< HEAD
 	"github.com/polygonid/sh-id-platform/internal/kms"
+	"github.com/polygonid/sh-id-platform/internal/log"
 	"github.com/polygonid/sh-id-platform/internal/providers"
-=======
-	"github.com/polygonid/sh-id-platform/internal/log"
->>>>>>> 1ef04bcc
 	"github.com/polygonid/sh-id-platform/internal/repositories"
-
-	_ "github.com/lib/pq"
 )
 
 func main() {
 	cfg, err := config.Load("")
 	if err != nil {
-		log.Fatal(err)
+		log.Error(context.Background(), "cannot load config", err)
 	}
 
-	storage, err := db.NewStorage(cfg.Database.Url)
-	if err != nil {
-		log.Error(context.Background(), "cannot load config", err)
-		return
-	}
 	// Context with log
 	ctx := log.NewContext(context.Background(), cfg.Runtime.LogLevel, cfg.Runtime.LogMode, os.Stdout)
 
-<<<<<<< HEAD
+	storage, err := db.NewStorage(cfg.Database.URL)
+	if err != nil {
+		log.Error(context.Background(), "cannot connect to database", err)
+	}
+
 	vaultCli, err := providers.NewVaultClient(cfg.KeyStore.Address, cfg.KeyStore.Token)
 	if err != nil {
-		log.Fatal("cannot init vault client: ", err)
+		log.Error(context.Background(), "cannot init vault client: ", err)
 	}
 
 	bjjKeyProvider, err := kms.NewVaultPluginIden3KeyProvider(vaultCli, cfg.KeyStore.PluginIden3MountPath, kms.KeyTypeBabyJubJub)
 	if err != nil {
-		log.Errorf("cannot create BabyJubJub key provider: %+v", err)
+		log.Error(ctx, "cannot create BabyJubJub key provider: %+v", err)
 	}
 
 	keyStore := kms.NewKMS()
 	err = keyStore.RegisterKeyProvider(kms.KeyTypeBabyJubJub, bjjKeyProvider)
 	if err != nil {
-		log.Errorf("cannot register BabyJubJub key provider: %+v", err)
+		log.Error(ctx, "cannot register BabyJubJub key provider: %+v", err)
 	}
 
 	identityRepo := repositories.NewIdentity(storage.Pgx)
@@ -68,13 +57,9 @@
 	mtService := services.NewIdentityMerkleTrees(mtRepo)
 
 	service := services.NewIdentity(keyStore, identityRepo, mtRepo, identityStateRepo, mtService, claimsRepo, storage)
-=======
-	repo := repositories.NewIdentity(db.NewSqlx(cfg.Database.URL))
-	service := services.NewIdentity(repo)
->>>>>>> 1ef04bcc
 
 	mux := chi.NewRouter()
-	api.HandlerFromMux(api.NewStrictHandler(api.NewServer(service), middlewares(ctx)), mux)
+	api.HandlerFromMux(api.NewStrictHandler(api.NewServer(cfg, service), middlewares(ctx)), mux)
 	api.RegisterStatic(mux)
 
 	server := &http.Server{
@@ -85,6 +70,7 @@
 	signal.Notify(quit, os.Interrupt, syscall.SIGTERM)
 
 	go func() {
+		log.Info(ctx, fmt.Sprintf("server started on port:%d", cfg.ServerPort))
 		if err := server.ListenAndServe(); err != nil {
 			log.Error(ctx, "Starting http server", err)
 		}
