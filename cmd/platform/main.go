package main

import (
	"context"
	"fmt"
	"net/http"
	"os"
	"os/signal"
	"syscall"

	"github.com/ethereum/go-ethereum/common"
	"github.com/go-chi/chi/v5"
	chiMiddleware "github.com/go-chi/chi/v5/middleware"
	"github.com/go-chi/cors"
	redis2 "github.com/go-redis/redis/v8"

	"github.com/polygonid/sh-id-platform/internal/api"
	"github.com/polygonid/sh-id-platform/internal/config"
	"github.com/polygonid/sh-id-platform/internal/core/services"
	"github.com/polygonid/sh-id-platform/internal/db"
	"github.com/polygonid/sh-id-platform/internal/errors"
	"github.com/polygonid/sh-id-platform/internal/gateways"
	"github.com/polygonid/sh-id-platform/internal/health"
	"github.com/polygonid/sh-id-platform/internal/kms"
	"github.com/polygonid/sh-id-platform/internal/loader"
	"github.com/polygonid/sh-id-platform/internal/log"
	"github.com/polygonid/sh-id-platform/internal/providers"
	"github.com/polygonid/sh-id-platform/internal/providers/blockchain"
	"github.com/polygonid/sh-id-platform/internal/redis"
	"github.com/polygonid/sh-id-platform/internal/repositories"
	"github.com/polygonid/sh-id-platform/pkg/cache"
	"github.com/polygonid/sh-id-platform/pkg/loaders"
	"github.com/polygonid/sh-id-platform/pkg/protocol"
	"github.com/polygonid/sh-id-platform/pkg/reverse_hash"
)

func main() {
<<<<<<< HEAD
	cfg, _ := config.Load("")
=======
	cfg, err := config.Load("")
	if err != nil {
		log.Error(context.Background(), "cannot load config", "err", err)
		return
	}
>>>>>>> 523d221e

	ctx := log.NewContext(context.Background(), cfg.Log.Level, cfg.Log.Mode, os.Stdout)

	if err := cfg.Sanitize(); err != nil {
		log.Error(ctx, "there are errors in the configuration that prevent server to start", "err", err)
		return
	}

	storage, err := db.NewStorage(cfg.Database.URL)
	if err != nil {
		log.Error(ctx, "cannot connect to database", "err", err)
		return
	}

	// Redis cache
	rdb, err := redis.Open(cfg.Cache.RedisUrl)
	if err != nil {
		log.Error(ctx, "cannot connect to redis", "err", err, "host", cfg.Cache.RedisUrl)
		return
	}
	cachex := cache.NewRedisCache(rdb)
	schemaLoader := loader.CachedFactory(loader.HTTPFactory, cachex)

	vaultCli, err := providers.NewVaultClient(cfg.KeyStore.Address, cfg.KeyStore.Token)
	if err != nil {
		log.Error(ctx, "cannot init vault client: ", "err", err)
		return
	}

	keyStore, err := kms.Open(cfg.KeyStore.PluginIden3MountPath, vaultCli)
	if err != nil {
		log.Error(ctx, "cannot initialize kms", "err", err)
		return
	}

	ethereumClient, err := blockchain.Open(cfg)
	if err != nil {
		log.Error(ctx, "error dialing with ethereum client", "err", err)
		return
	}

	stateContract, err := blockchain.InitEthClient(cfg.Ethereum.URL, cfg.Ethereum.ContractAddress)
	if err != nil {
		log.Error(ctx, "failed init ethereum client", "err", err)
		return
	}

	ethConn, err := blockchain.InitEthConnect(cfg.Ethereum)
	if err != nil {
		log.Error(ctx, "failed init ethereum connect", "err", err)
		return
	}

	circuitsLoaderService := loaders.NewCircuits(cfg.Circuit.Path)

	rhsp := reverse_hash.NewRhsPublisher(nil, false)

	// repositories initialization
	identityRepository := repositories.NewIdentity()
	claimsRepository := repositories.NewClaims()
	mtRepository := repositories.NewIdentityMerkleTreeRepository()
	identityStateRepository := repositories.NewIdentityState()
	revocationRepository := repositories.NewRevocation()

	// services initialization
	mtService := services.NewIdentityMerkleTrees(mtRepository)
	identityService := services.NewIdentity(keyStore, identityRepository, mtRepository, identityStateRepository, mtService, claimsRepository, revocationRepository, nil, storage, rhsp, nil, nil)
	schemaService := services.NewSchema(schemaLoader)
	claimsService := services.NewClaim(
		claimsRepository,
		schemaService,
		identityService,
		mtService,
		identityStateRepository,
		storage,
		services.ClaimCfg{
			RHSEnabled: cfg.ReverseHashService.Enabled,
			RHSUrl:     cfg.ReverseHashService.URL,
			Host:       cfg.ServerUrl,
		},
	)
	proofService := gateways.NewProver(ctx, cfg, circuitsLoaderService)
	revocationService := services.NewRevocationService(ethConn, common.HexToAddress(cfg.Ethereum.ContractAddress))
	zkProofService := services.NewProofService(claimsService, revocationService, identityService, mtService, claimsRepository, keyStore, storage, stateContract, schemaLoader)
	transactionService, err := gateways.NewTransaction(ethereumClient, cfg.Ethereum.ConfirmationBlockCount)
	if err != nil {
		log.Error(ctx, "error creating transaction service", "err", err)
		return
	}

	publisherGateway, err := gateways.NewPublisherEthGateway(ethereumClient, common.HexToAddress(cfg.Ethereum.ContractAddress), keyStore, cfg.PublishingKeyPath)
	if err != nil {
		log.Error(ctx, "error creating publish gateway", "err", err)
		return
	}

	publisher := gateways.NewPublisher(storage, identityService, claimsService, mtService, keyStore, transactionService, proofService, publisherGateway, cfg.Ethereum.ConfirmationTimeout)

	packageManager, err := protocol.InitPackageManager(ctx, stateContract, zkProofService, cfg.Circuit.Path)
	if err != nil {
		log.Error(ctx, "failed init package protocol", "err", err)
		return
	}

	serverHealth := health.New(health.Monitors{
		"postgres": storage.Ping,
		"redis": func(rdb *redis2.Client) health.Pinger {
			return func(ctx context.Context) error { return rdb.Ping(ctx).Err() }
		}(rdb),
	})
	serverHealth.Run(ctx, health.DefaultPingPeriod)

	mux := chi.NewRouter()
	mux.Use(
		chiMiddleware.RequestID,
		log.ChiMiddleware(ctx),
		chiMiddleware.Recoverer,
		cors.Handler(cors.Options{AllowedOrigins: []string{"*"}}),
		chiMiddleware.NoCache,
	)
	api.HandlerFromMux(
		api.NewStrictHandlerWithOptions(
			api.NewServer(cfg, identityService, claimsService, schemaService, publisher, packageManager, serverHealth),
			middlewares(ctx, cfg.HTTPBasicAuth),
			api.StrictHTTPServerOptions{
				RequestErrorHandlerFunc:  errors.RequestErrorHandlerFunc,
				ResponseErrorHandlerFunc: errors.ResponseErrorHandlerFunc,
			}),
		mux)
	api.RegisterStatic(mux)

	server := &http.Server{
		Addr:    fmt.Sprintf(":%d", cfg.ServerPort),
		Handler: mux,
	}
	quit := make(chan os.Signal, 1)
	signal.Notify(quit, os.Interrupt, syscall.SIGTERM)

	go func() {
		log.Info(ctx, "server started", "port", cfg.ServerPort)
		if err := server.ListenAndServe(); err != nil {
<<<<<<< HEAD
			log.Error(ctx, "starting http server", err)
=======
			log.Error(ctx, "Starting http server", "err", err)
>>>>>>> 523d221e
		}
	}()

	<-quit
	log.Info(ctx, "Shutting down")
}

func middlewares(ctx context.Context, auth config.HTTPBasicAuth) []api.StrictMiddlewareFunc {
	return []api.StrictMiddlewareFunc{
		api.LogMiddleware(ctx),
		api.BasicAuthMiddleware(ctx, auth.User, auth.Password),
	}
}<|MERGE_RESOLUTION|>--- conflicted
+++ resolved
@@ -35,15 +35,11 @@
 )
 
 func main() {
-<<<<<<< HEAD
-	cfg, _ := config.Load("")
-=======
 	cfg, err := config.Load("")
 	if err != nil {
 		log.Error(context.Background(), "cannot load config", "err", err)
 		return
 	}
->>>>>>> 523d221e
 
 	ctx := log.NewContext(context.Background(), cfg.Log.Level, cfg.Log.Mode, os.Stdout)
 
@@ -185,11 +181,7 @@
 	go func() {
 		log.Info(ctx, "server started", "port", cfg.ServerPort)
 		if err := server.ListenAndServe(); err != nil {
-<<<<<<< HEAD
-			log.Error(ctx, "starting http server", err)
-=======
-			log.Error(ctx, "Starting http server", "err", err)
->>>>>>> 523d221e
+			log.Error(ctx, "starting http server", "err", err)
 		}
 	}()
 
