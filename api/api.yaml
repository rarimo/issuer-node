openapi: 3.1.0
info:
  title: Rarimo - Issuer
  description: |
    Documentation for the Issuer
  version: "1"

servers:
  - description: Local
    url: http://localhost:3001

tags:
  - name: Identity
    description: Collection of endpoints related to Identity
  - name: Claim
    description: Collection of endpoints related to Claims
  - name: Agent
    description: Collection of endpoints related to Mobile

paths:
  /:
    get:
      summary: Get the documentation
      operationId: GetDocumentation
      x-internal: true
      responses:
        200:
          description: success and returns the documentation in HTML format

  /favicon.ico:
    get:
      summary: Gets the favicon
      operationId: GetFavicon
      x-internal: true
      responses:
        200:
          description: success and returns a favicon

  /static/docs/api/api.yaml:
    get:
      summary: Get the documentation yaml file
      operationId: GetYaml
      x-internal: true
      responses:
        200:
          description: success and returns the documentation in Yaml format

  /status:
    get:
      summary: Healthcheck
      operationId: Health
      responses:
        '200':
          description: All services are running
          content:
            application/json:
              schema:
                $ref: '#/components/schemas/Health'
        '500':
          $ref: '#/components/responses/500'
  /config:
    get:
      summary: Get Config
      operationId: GetConfig
      security:
        - basicAuth: [ ]
      responses:
        '200':
          description: Config
          content:
            application/json:
              schema:
                $ref: '#/components/schemas/Config'
        '500':
          $ref: '#/components/responses/500'
#identity:
  /v1/identities:
    post:
      summary: Create Identity
      operationId: CreateIdentity
      description: Endpoint to create an identity
      tags:
        - Identity
      security:
        - basicAuth: [ ]
      requestBody:
        required: true
        content:
          application/json:
            schema:
              $ref: '#/components/schemas/CreateIdentityRequest'
      responses:
        '201':
          description: Identity created
          content:
            application/json:
              schema:
                $ref: '#/components/schemas/CreateIdentityResponse'
        '400':
          $ref: '#/components/responses/400'
        '401':
          $ref: '#/components/responses/401'
        '500':
          $ref: '#/components/responses/500-CreateIdentity'
    get:
      summary: Get Identities
      operationId: GetIdentities
      description: Endpoint to get all the identities
      tags:
        - Identity
      security:
        - basicAuth: [ ]
      responses:
        '200':
          description: all good
          content:
            application/json:
              schema:
                type: array
                x-omitempty: false
                items:
                  type: string
        '401':
          $ref: '#/components/responses/401'
        '500':
          $ref: '#/components/responses/500'

  /v1/identities/{identifier}/details:
    get:
      summary: Identity Detail
      operationId: GetIdentityDetails
      description: Endpoint to get an identity details
      tags:
        - Identity
      security:
        - basicAuth: [ ]
      parameters:
        - $ref: '#/components/parameters/pathIdentifier'
      responses:
        '200':
          description: Identity top up successfully
          content:
            application/json:
              schema:
                $ref: '#/components/schemas/GetIdentityDetailsResponse'
        '400':
          $ref: '#/components/responses/400'
        '401':
          $ref: '#/components/responses/401'
        '500':
          $ref: '#/components/responses/500'

  /v1/{identifier}/state/retry:
    post:
      summary: Retry Publish Identity State
      operationId: RetryPublishState
      security:
        - basicAuth: [ ]
      parameters:
        - $ref: '#/components/parameters/pathIdentifier'
      tags:
        - Identity
      responses:
        '202':
          description: Publish state successfully
          content:
            application/json:
              schema:
                $ref: '#/components/schemas/PublishIdentityStateResponse'
        '400':
          $ref: '#/components/responses/400'
        '500':
          $ref: '#/components/responses/500'

  /v1/{identifier}/state/publish:
    post:
      summary: Publish Identity State
      operationId: PublishIdentityState
      description: Endpoint to publish identity state
      tags:
        - Identity
      security:
        - basicAuth: [ ]
      parameters:
        - $ref: '#/components/parameters/pathIdentifier'
      responses:
        '200':
          description: No transactions to process to the given identity
          content:
            application/json:
              schema:
                $ref: '#/components/schemas/GenericErrorMessage'
        '202':
          description: Transaction ID of the published  state
          content:
            application/json:
              schema:
                $ref: '#/components/schemas/PublishIdentityStateResponse'
        '400':
          $ref: '#/components/responses/400'
        '401':
          $ref: '#/components/responses/401'
        '500':
          $ref: '#/components/responses/500'



  #claims:
  /v1/{identifier}/claims:
    post:
      summary: Create Claim
      operationId: CreateClaim
      description: Endpoint to create a Claim
      tags:
        - Claim
      security:
        - basicAuth: [ ]
      parameters:
        - $ref: '#/components/parameters/pathIdentifier'
      requestBody:
        required: true
        content:
          application/json:
            schema:
              $ref: '#/components/schemas/CreateClaimRequest'
      responses:
        '201':
          description: Claim created
          content:
            application/json:
              schema:
                $ref: '#/components/schemas/CreateClaimResponse'
        '400':
          $ref: '#/components/responses/400'
        '401':
          $ref: '#/components/responses/401'
        '422':
          $ref: '#/components/responses/422'
        '500':
          $ref: '#/components/responses/500'
    get:
      summary: Get Claims
      operationId: GetClaims
      description: |
        Endpoint to retrieve claims 
        > ⚠️ **self** and **subject** filter cannot be used together
      tags:
        - Claim
      security:
        - basicAuth: [ ]
      parameters:
        - $ref: '#/components/parameters/pathIdentifier'
        - in: query
          name: schemaType
          schema:
            type: string
          description: Filter per schema type. Example - KYCAgeCredential
        - in: query
          name: schemaHash
          schema:
            type: string
          description: Filter per schema hash. Example - c9b2370371b7fa8b3dab2a5ba81b6838
        - in: query
          name: subject
          schema:
            type: string
          description: Filter per subject. Example - did:polygonid:polygon:mumbai:2qE1BZ7gcmEoP2KppvFPCZqyzyb5tK9T6Gec5HFANQ
        - in: query
          name: revoked
          schema:
            type: boolean
          description: Filter per claims revoked or not - Example - true.
        - in: query
          name: self
          schema:
            type: boolean
          description: Filter per retrieve claims of the provided identifier. Example - true
        - in: query
          name: query_field
          schema:
            type: string
          description: Filter this field inside the data of the claim
        - in: query
          name: query_value
          schema:
            type: string
          description: Filter this value inside the data of the claim for the specified field in query_field
      responses:
        '200':
          description: Claims found
          content:
            application/json:
              schema:
                $ref: '#/components/schemas/GetClaimsResponse'
        '400':
          $ref: '#/components/responses/400'
        '401':
          $ref: '#/components/responses/401'
        '500':
          $ref: '#/components/responses/500'
  /v1/{identifier}/claims/{id}:
    get:
      summary: Get Claim
      operationId: GetClaim
      description: Endpoint to retrieve a created Claim
      tags:
        - Claim
      security:
        - basicAuth: [ ]
      parameters:
        - $ref: '#/components/parameters/pathIdentifier'
        - $ref: '#/components/parameters/pathClaim'
      responses:
        '200':
          description: Claim found
          content:
            application/json:
              schema:
                $ref: '#/components/schemas/GetClaimResponse'
        '400':
          $ref: '#/components/responses/400'
        '401':
          $ref: '#/components/responses/401'
        '404':
          $ref: '#/components/responses/404'
        '500':
          $ref: '#/components/responses/500'
  /v1/{identifier}/claims/revoke/{nonce}:
    post:
      summary: Revoke Claim
      operationId: RevokeClaim
      description: Endpoint to revoke a claim
      tags:
        - Claim
      security:
        - basicAuth: [ ]
      parameters:
        - $ref: '#/components/parameters/pathIdentifier'
        - $ref: '#/components/parameters/pathNonce'
      responses:
        '202':
          description: Accepted
          content:
            application/json:
              schema:
                $ref: '#/components/schemas/RevokeClaimResponse'
        '400':
          $ref: '#/components/responses/400'
        '401':
          $ref: '#/components/responses/401'
        '404':
          $ref: '#/components/responses/404'
        '500':
          $ref: '#/components/responses/500'
  /v1/{identifier}/claims/revocation/status/{nonce}:
    get:
      summary: Get Revocation Status
      operationId: GetRevocationStatus
      description: Endpoint to get the revocation status
      tags:
        - Claim
      parameters:
        - $ref: '#/components/parameters/pathIdentifier'
        - $ref: '#/components/parameters/pathNonce'
        - $ref: '#/components/parameters/pathStateHash'
      responses:
        '200':
          description: Proof
          content:
            application/json:
              schema:
                $ref: '#/components/schemas/RevocationStatusResponse'
        '400':
          $ref: '#/components/responses/400'
        '500':
          $ref: '#/components/responses/500'
  /v1/{identifier}/claims/{id}/qrcode:
    get:
      summary: Get Claim QR code
      operationId: GetClaimQrCode
      description: Returns a json that can be used to create the QR Code to scan for accepting a claim.
      tags:
        - Claim
      security:
        - basicAuth: [ ]
      parameters:
        - $ref: '#/components/parameters/pathIdentifier'
        - $ref: '#/components/parameters/pathClaim'
      responses:
        '200':
          description: ok
          content:
            application/json:
              schema:
                $ref: '#/components/schemas/GetClaimQrCodeResponse'
        '400':
          $ref: '#/components/responses/400'
        '404':
          $ref: '#/components/responses/404'
        '500':
          $ref: '#/components/responses/500'
  /v1/claims/{id}/mtp:
    get:
      summary: Get Claim MTP
      operationId: GetClaimMTP
      description: Returns claim's MT inclusion proof for a given state hash.
      tags:
        - Claim
      parameters:
        - $ref: '#/components/parameters/pathClaim'
        - $ref: '#/components/parameters/pathStateHash'
      responses:
        '200':
          description: ok
          content:
            application/json:
              schema:
                $ref: '#/components/schemas/GetClaimMTPResponse'
        '400':
          $ref: '#/components/responses/400'
        '404':
          $ref: '#/components/responses/404'
        '500':
          $ref: '#/components/responses/500'
  /v1/{identifier}/claims/{id}/status/subscribe:
    get:
      summary: Websocket for getting claim status
      operationId: SubscribeToClaimWebsocket
      description: Subscribes to websocket for getting claim status
      tags:
        - Claim
      security:
        - basicAuth: [ ]
      parameters:
        - $ref: '#/components/parameters/pathIdentifier'
        - $ref: '#/components/parameters/pathClaim'
      responses:
        '200':
          description: ok
        '500':
          $ref: '#/components/responses/500'

#agent
  /v1/agent:
    post:
      summary: Agent
      operationId: Agent
      description: Mobile agent endpoint
      tags:
        - Agent
      requestBody:
        required: true
        content:
          text/plain:
            schema:
              type: string
              example: jwz-token
      responses:
        '200':
          description: TBD
          content:
            application/json:
              schema:
                $ref: '#/components/schemas/AgentResponse'
        '400':
          $ref: '#/components/responses/400'
        '500':
          $ref: '#/components/responses/500'

<<<<<<< HEAD
#users
  /v1/users:
    post:
      summary: Add user
      operationId: AddUser
      description: Adds login, password and did of a user to the database.
      tags:
        - User
      security:
        - basicAuth: [ ]
      requestBody:
        required: true
        content:
          application/json:
            schema:
              $ref: '#/components/schemas/AddUserRequest'
      responses:
        '200':
          description: ok
          content:
            application/json:
              schema:
                $ref: '#/components/schemas/GetClaimQrCodeResponse'
=======
  /v1/qr-store:
    get:
      summary: QrCode body
      operationId: GetQrFromStore
      description: Returns a previously generated QR code via url shortener method
      tags:
        - Agent
      parameters:
        - in: query
          name: id
          schema:
            type: string
            x-go-type: uuid.UUID
            x-go-type-import:
              name: uuid
              path: github.com/google/uuid
            example: 8edd8112-c415-11ed-b036-debe37e1cbd6
      responses:
        '200':
          description: A json to generate a QR code
          content:
            application/json:
              schema:
                type: object
>>>>>>> 764e7620
        '400':
          $ref: '#/components/responses/400'
        '404':
          $ref: '#/components/responses/404'
        '500':
          $ref: '#/components/responses/500'

components:
  securitySchemes:
    basicAuth:
      type: http
      scheme: basic

  schemas:
    KeyValue:
      type: object
      required:
        - key
        - value
      properties:
        key:
          type: string
        value:
          type: string

    Config:
      type: array
      items:
        $ref: '#/components/schemas/KeyValue'
    Health:
      type: object
      x-omitempty: false
      additionalProperties:
        type: boolean


    GenericErrorMessage:
      type: object
      required:
        - message
      properties:
        message:
          type: string
          example: 'Something happen'

    #identity
    CreateIdentityRequest:
      type: object
      required:
        - didMetadata
      properties:
        didMetadata:
          type: object
          required:
            - method
            - blockchain
            - network
            - type
          properties:
            method:
              type: string
              x-omitempty: false
              example: "polygonid"
            blockchain:
              type: string
              x-omitempty: false
              example: "polygon"
            network:
              type: string
              x-omitempty: false
              example: "mumbai"
            type:
              type: string
              x-omitempty: false
              example: "BJJ"
              enum: [BJJ, ETH]

    CreateIdentityResponse:
      type: object
      required:
        - identity
        - status
      properties:
        identifier:
          type: string
        state:
          $ref: '#/components/schemas/IdentityState'
        address:
          type: string
          x-omitempty: false

    GetIdentityDetailsResponse:
      type: object
      required:
        - identity
        - status
      properties:
        identifier:
          type: string
        state:
          $ref: '#/components/schemas/IdentityState'
        address:
          type: string
        balance:
          type: string


    IdentityState:
      type: object
      required:
        - stateID
        - identifier
        - status
        - modifiedAt
        - createdAt
      properties:
        stateID:
          type: integer
          format: int64
          x-go-json-ignore: true
        identifier:
          type: string
          x-go-json-ignore: true
        state:
          type: string
        rootOfRoots:
          type: string
        claimsTreeRoot:
          type: string
        revocationTreeRoot:
          type: string
        blockTimestamp:
          type: integer
        blockNumber:
          type: integer
        txID:
          type: string
        previousState:
          type: string
        status:
          type: string
        modifiedAt:
          $ref: '#/components/schemas/TimeUTC'
        createdAt:
          $ref: '#/components/schemas/TimeUTC'

    PublishIdentityStateResponse:
      type: object
      properties:
        txID:
          type: string
        claimsTreeRoot:
          type: string
        state:
          type: string
        revocationTreeRoot:
          type: string
        rootOfRoots:
          type: string

    #claims
    CreateClaimRequest:
      type: object
      required:
        - credentialSchema
        - type
        - credentialSubject
      properties:
        credentialSchema:
          type: string
          x-omitempty: false
        type:
          type: string
          x-omitempty: false
        credentialSubject:
          type: object
          x-omitempty: false
        expiration:
          type: integer
          format: int64
        version:
          type: integer
          format: uint32
        revNonce:
          type: integer
          format: uint64
        subjectPosition:
          type: string
        merklizedRootPosition:
          type: string
      example:
        credentialSchema: "https://raw.githubusercontent.com/iden3/claim-schema-vocab/main/schemas/json/KYCAgeCredential-v3.json"
        type: "KYCAgeCredential"
        credentialSubject:
          id: "fill with did"
          birthday: 19960424
          documentType: 2
        expiration: 1903357766

    #users
    AddUserRequest:
      type: object
      required:
        - login
        - password
        - did
      properties:
        login:
          type: string
          x-omitempty: false
        password:
          type: string
          x-omitempty: false
        did:
          type: string
          x-omitempty: false
      example:
        login: "login"
        password: "password"
        did: "did:polygonid:polygon:mumbai:2qJ7rPjFMoQyJAmwCz34J8G3Ww3BihdzrPV539tAYB"

    CreateClaimResponse:
      type: object
      required:
        - id
      properties:
        id:
          type: string
          x-omitempty: false

    GetClaimsResponse:
      type: array
      items:
        $ref: '#/components/schemas/GetClaimResponse'

    GetClaimResponse:
      type: object
      required:
        - id
        - "@context"
        - type
        - credentialSubject
        - credentialStatus
        - issuer
        - credentialSchema
        - proof
      properties:
        id:
          type: string
          x-omitempty: false
        "@context":
          type: array
          x-omitempty: false
          items:
            type: string
        type:
          type: array
          x-omitempty: false
          items:
            type: string
        expiration:
          $ref: '#/components/schemas/TimeUTC'
        issuanceDate:
          $ref: '#/components/schemas/TimeUTC'
        credentialSubject:
          type: object
          x-omitempty: false
        credentialStatus:
          type: null
        issuer:
          type: string
          x-omitempty: false
        credentialSchema:
          $ref: '#/components/schemas/CredentialSchema'
          x-omitempty: false
        proof:
          type: null

    QrCodeLinkShortResponse:
      type: string
      example: iden3comm://?request_uri=https%3A%2F%2Fissuer-demo.polygonid.me%2Fapi%2Fqr-store%3Fid%3Df780a169-8959-4380-9461-f7200e2ed3f4

    GetClaimQrCodeResponse:
      type: object
      required:
        - body
        - id
        - typ
        - type
        - thid
        - from
        - to
      properties:
        id:
          type: string
        typ:
          type: string
        type:
          type: string
        thid:
          type: string
        body:
          type: object
          required:
            - url
            - credentials
          properties:
            url:
              type: string
            credentials:
              type: array
              items:
                type: object
                required:
                  - id
                  - description
                properties:
                  id:
                    type: string
                  description:
                    type: string
        from:
          type: string
        to:
          type: string

    GetClaimMTPResponse:
      type: object
      required:
        - issuer
        - mtp
      properties:
        issuer:
          type: object
          properties:
            state:
              type: string
            rootOfRoots:
              type: string
            claimsTreeRoot:
              type: string
            revocationTreeRoot:
              type: string
        mtp:
          type: object
          required:
            - existence
          properties:
            existence:
              type: boolean
            siblings:
              type: array
              x-omitempty: false
              items:
                type: string
            node_aux:
              type: object
              properties:
                key:
                  type: string
                value:
                  type: string


    CredentialSchema:
      type: object
      required:
        - id
        - type
      properties:
        id:
          type: string
          x-omitempty: false
        type:
          type: string
          x-omitempty: false

    RevokeClaimResponse:
      type: object
      required:
        - message
      properties:
        message:
          type: string
          x-omitempty: false
          example: pending

    RevocationStatusResponse:
      type: object
      required:
        - issuer
        - mtp
      properties:
        issuer:
          type: object
          properties:
            state:
              type: string
            rootOfRoots:
              type: string
            claimsTreeRoot:
              type: string
            revocationTreeRoot:
              type: string
        mtp:
          type: object
          required:
            - existence
          properties:
            existence:
              type: boolean
            siblings:
              type: array
              x-omitempty: false
              items:
                type: string

            node_aux:
              type: object
              properties:
                key:
                  type: string
                value:
                  type: string

    ByteArray:
      type: string
      format: byte

    #Agent
    AgentResponse:
      type: object
      required:
        - body
        - id
        - typ
        - type
        - threadID
        - from
        - to
      properties:
        id:
          type: string
        typ:
          type: string
        type:
          type: string
        threadID:
          type: string
        body:
          type: null
        from:
          type: string
        to:
          type: string

    TimeUTC:
      type: string
      x-go-type: timeapi.Time
      x-go-type-import:
        name: timeapi
        path: github.com/polygonid/sh-id-platform/internal/timeapi
      example: '2023-10-26T10:59:08Z'
      x-omitempty: false

  parameters:
    pathIdentifier:
      name: identifier
      in: path
      required: true
      description: Issuer identifier
      schema:
        type: string
    pathClaim:
      name: id
      in: path
      required: true
      description: Claim identifier
      schema:
        type: string
    pathNonce:
      name: nonce
      in: path
      required: true
      description: Claim nonce
      schema:
        type: integer
        format: int64
    pathStateHash:
      name: state_hash
      in: query
      required: false
      description: Identity state hash
      schema:
        type: string


  responses:
    '400':
      description: 'Bad Request'
      content:
        application/json:
          schema:
            $ref: '#/components/schemas/GenericErrorMessage'
    '401':
      description: 'Unauthorized'
      content:
        application/json:
          schema:
            $ref: '#/components/schemas/GenericErrorMessage'
    '402':
      description: 'Payment Required'
      content:
        application/json:
          schema:
            $ref: '#/components/schemas/GenericErrorMessage'
    '404':
      description: 'Not found'
      content:
        application/json:
          schema:
            $ref: '#/components/schemas/GenericErrorMessage'
    '407':
      description: 'Proxy Authentication Required'
      content:
        application/json:
          schema:
            $ref: '#/components/schemas/GenericErrorMessage'
    '422':
      description: 'Unprocessable Content'
      content:
        application/json:
          schema:
            $ref: '#/components/schemas/GenericErrorMessage'
    '500':
      description: 'Internal Server error'
      content:
        application/json:
          schema:
            $ref: '#/components/schemas/GenericErrorMessage'
    '500-CreateIdentity':
      description: 'Internal Server error'
      content:
        application/json:
          schema:
            type: object
            properties:
              requestID:
                type: string
              code:
                type: integer
              error:
                type: string<|MERGE_RESOLUTION|>--- conflicted
+++ resolved
@@ -203,8 +203,6 @@
         '500':
           $ref: '#/components/responses/500'
 
-
-
   #claims:
   /v1/{identifier}/claims:
     post:
@@ -467,7 +465,37 @@
         '500':
           $ref: '#/components/responses/500'
 
-<<<<<<< HEAD
+  /v1/qr-store:
+    get:
+      summary: QrCode body
+      operationId: GetQrFromStore
+      description: Returns a previously generated QR code via url shortener method
+      tags:
+        - Agent
+      parameters:
+        - in: query
+          name: id
+          schema:
+            type: string
+            x-go-type: uuid.UUID
+            x-go-type-import:
+              name: uuid
+              path: github.com/google/uuid
+            example: 8edd8112-c415-11ed-b036-debe37e1cbd6
+      responses:
+        '200':
+          description: A json to generate a QR code
+          content:
+            application/json:
+              schema:
+                type: object
+        '400':
+          $ref: '#/components/responses/400'
+        '404':
+          $ref: '#/components/responses/404'
+        '500':
+          $ref: '#/components/responses/500'
+
 #users
   /v1/users:
     post:
@@ -491,32 +519,6 @@
             application/json:
               schema:
                 $ref: '#/components/schemas/GetClaimQrCodeResponse'
-=======
-  /v1/qr-store:
-    get:
-      summary: QrCode body
-      operationId: GetQrFromStore
-      description: Returns a previously generated QR code via url shortener method
-      tags:
-        - Agent
-      parameters:
-        - in: query
-          name: id
-          schema:
-            type: string
-            x-go-type: uuid.UUID
-            x-go-type-import:
-              name: uuid
-              path: github.com/google/uuid
-            example: 8edd8112-c415-11ed-b036-debe37e1cbd6
-      responses:
-        '200':
-          description: A json to generate a QR code
-          content:
-            application/json:
-              schema:
-                type: object
->>>>>>> 764e7620
         '400':
           $ref: '#/components/responses/400'
         '404':
