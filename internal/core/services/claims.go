--- conflicted
+++ resolved
@@ -10,13 +10,8 @@
 	"time"
 
 	"github.com/google/uuid"
-<<<<<<< HEAD
-	core "github.com/iden3/go-iden3-core"
-	sql "github.com/iden3/go-merkletree-sql/db/pgx/v2"
-=======
 	core "github.com/iden3/go-iden3-core/v2"
 	"github.com/iden3/go-iden3-core/v2/w3c"
->>>>>>> 764e7620
 	"github.com/iden3/go-merkletree-sql/v2"
 	"github.com/iden3/go-schema-processor/v2/merklize"
 	"github.com/iden3/go-schema-processor/v2/processor"
@@ -25,7 +20,6 @@
 	"github.com/iden3/iden3comm/v2/protocol"
 	shell "github.com/ipfs/go-ipfs-api"
 	"github.com/jackc/pgx/v4"
-<<<<<<< HEAD
 	"github.com/pkg/errors"
 
 	"github.com/rarimo/issuer-node/internal/common"
@@ -33,28 +27,14 @@
 	"github.com/rarimo/issuer-node/internal/core/event"
 	"github.com/rarimo/issuer-node/internal/core/ports"
 	"github.com/rarimo/issuer-node/internal/db"
+	"github.com/rarimo/issuer-node/internal/jsonschema"
 	"github.com/rarimo/issuer-node/internal/loader"
 	"github.com/rarimo/issuer-node/internal/log"
 	"github.com/rarimo/issuer-node/internal/repositories"
+	"github.com/rarimo/issuer-node/pkg/credentials/revocation_status"
 	"github.com/rarimo/issuer-node/pkg/pubsub"
 	"github.com/rarimo/issuer-node/pkg/rand"
 	schemaPkg "github.com/rarimo/issuer-node/pkg/schema"
-=======
-
-	"github.com/polygonid/sh-id-platform/internal/common"
-	"github.com/polygonid/sh-id-platform/internal/core/domain"
-	"github.com/polygonid/sh-id-platform/internal/core/event"
-	"github.com/polygonid/sh-id-platform/internal/core/ports"
-	"github.com/polygonid/sh-id-platform/internal/db"
-	"github.com/polygonid/sh-id-platform/internal/jsonschema"
-	"github.com/polygonid/sh-id-platform/internal/loader"
-	"github.com/polygonid/sh-id-platform/internal/log"
-	"github.com/polygonid/sh-id-platform/internal/repositories"
-	"github.com/polygonid/sh-id-platform/pkg/credentials/revocation_status"
-	"github.com/polygonid/sh-id-platform/pkg/pubsub"
-	"github.com/polygonid/sh-id-platform/pkg/rand"
-	schemaPkg "github.com/polygonid/sh-id-platform/pkg/schema"
->>>>>>> 764e7620
 )
 
 var (
@@ -69,20 +49,10 @@
 	ErrInvalidCredentialSubject = errors.New("credential subject does not match the provided schema") // ErrInvalidCredentialSubject means the credentialSubject does not match the schema provided
 )
 
-<<<<<<< HEAD
-// ClaimCfg claim service configuration
-type ClaimCfg struct {
-	RHSEnabled   bool // ReverseHash Enabled
-	RHSUrl       string
-	Host         string
-	UIHost       string
-	SingleIssuer bool
-}
-
-=======
->>>>>>> 764e7620
 type claim struct {
 	host                     string
+	uiHost                   string
+	singleIssuer             bool
 	icRepo                   ports.ClaimsRepository
 	identitySrv              ports.IdentityService
 	mtService                ports.MtService
@@ -98,22 +68,9 @@
 // NewClaim creates a new claim service
 func NewClaim(repo ports.ClaimsRepository, idenSrv ports.IdentityService, qrService ports.QrStoreService, mtService ports.MtService, identityStateRepository ports.IdentityStateRepository, ld loader.DocumentLoader, storage *db.Storage, host string, ps pubsub.Publisher, ipfsGatewayURL string, revocationStatusResolver *revocation_status.RevocationStatusResolver) ports.ClaimsService {
 	s := &claim{
-<<<<<<< HEAD
-		cfg: ClaimCfg{
-			RHSEnabled: cfg.RHSEnabled,
-			RHSUrl:     cfg.RHSUrl,
-			Host:       cfg.Host,
-			UIHost:     cfg.UIHost,
-		},
-		icRepo:                  repo,
-		identitySrv:             idenSrv,
-		mtService:               mtService,
-		identityStateRepository: identityStateRepository,
-		storage:                 storage,
-		loaderFactory:           ld,
-		publisher:               ps,
-=======
 		host:                     host,
+		uiHost:                   uiHost,
+		singleIssuer:             singleIssuer,
 		icRepo:                   repo,
 		identitySrv:              idenSrv,
 		mtService:                mtService,
@@ -123,7 +80,6 @@
 		loader:                   ld,
 		publisher:                ps,
 		revocationStatusResolver: revocationStatusResolver,
->>>>>>> 764e7620
 	}
 	if ipfsGatewayURL != "" {
 		s.ipfsClient = shell.NewShell(ipfsGatewayURL)
@@ -189,23 +145,13 @@
 		return nil, err
 	}
 
-<<<<<<< HEAD
-	vc, err := c.createVC(req, vcID, jsonLdContext, nonce) // FIXME here id link
-=======
 	vc, err := c.createVC(ctx, req, vcID, jsonLdContext, nonce)
->>>>>>> 764e7620
 	if err != nil {
 		log.Error(ctx, "creating verifiable credential", "err", err)
 		return nil, err
 	}
 
-<<<<<<< HEAD
-	jsonLdContext = strings.ReplaceAll(jsonLdContext, "https://ipfs.io/", "https://ipfs.rarimo.com/")
-
-	jsonLDCtxBytes, _, err := c.loaderFactory(jsonLdContext).Load(ctx)
-=======
 	jsonLD, err := jsonschema.Load(ctx, jsonLdContext, c.loader)
->>>>>>> 764e7620
 	if err != nil {
 		log.Error(ctx, "loading jsonLdContext", "err", err, "url", jsonLdContext)
 		return nil, err
@@ -351,7 +297,6 @@
 	return claim, nil
 }
 
-<<<<<<< HEAD
 func (c *claim) GetBySingleID(ctx context.Context, id uuid.UUID) (*domain.Claim, error) {
 	claim, err := c.icRepo.GetById(ctx, c.storage.Pgx, id)
 	if err != nil {
@@ -362,7 +307,8 @@
 	}
 
 	return claim, nil
-=======
+}
+
 // GetCredentialQrCode creates a credential QR code for the given credential and returns the QR Link to be used
 func (c *claim) GetCredentialQrCode(ctx context.Context, issID *w3c.DID, id uuid.UUID, hostURL string) (string, string, error) {
 	getCredentialType := func(credentialType string) string {
@@ -406,7 +352,6 @@
 		return "", "", err
 	}
 	return c.qrService.ToURL(hostURL, qrID), getCredentialType(claim.SchemaType), nil
->>>>>>> 764e7620
 }
 
 func (c *claim) Agent(ctx context.Context, req *ports.AgentRequest) (*domain.Agent, error) {
@@ -444,11 +389,7 @@
 	return claims, nil
 }
 
-<<<<<<< HEAD
-func (c *claim) GetRevocationStatus(ctx context.Context, issuerDID core.DID, nonce uint64, stateHash string) (*verifiable.RevocationStatus, error) {
-=======
-func (c *claim) GetRevocationStatus(ctx context.Context, issuerDID w3c.DID, nonce uint64) (*verifiable.RevocationStatus, error) {
->>>>>>> 764e7620
+func (c *claim) GetRevocationStatus(ctx context.Context, issuerDID w3c.DID, nonce uint64, stateHash string) (*verifiable.RevocationStatus, error) {
 	rID := new(big.Int).SetUint64(nonce)
 	revocationStatus := &verifiable.RevocationStatus{}
 
@@ -619,7 +560,6 @@
 	return c.icRepo.GetByStateIDWithMTPProof(ctx, c.storage.Pgx, did, state)
 }
 
-<<<<<<< HEAD
 func (c *claim) GetMTProof(
 	ctx context.Context, leafKey *big.Int, root *merkletree.Hash, merkleTreeID int64,
 ) (*merkletree.Proof, error) {
@@ -646,10 +586,7 @@
 	return iMT, nil
 }
 
-func (c *claim) revoke(ctx context.Context, did *core.DID, nonce uint64, description string, pgx db.Querier) error {
-=======
 func (c *claim) revoke(ctx context.Context, did *w3c.DID, nonce uint64, description string, pgx db.Querier) error {
->>>>>>> 764e7620
 	rID := new(big.Int).SetUint64(nonce)
 	revocation := domain.Revocation{
 		Identifier:  did.String(),
@@ -747,13 +684,8 @@
 	return nil
 }
 
-<<<<<<< HEAD
-func (c *claim) newVerifiableCredential(claimReq *ports.CreateClaimRequest, vcID uuid.UUID, jsonLdContext string, nonce uint64) (verifiable.W3CCredential, error) {
+func (c *claim) newVerifiableCredential(ctx context.Context, claimReq *ports.CreateClaimRequest, vcID uuid.UUID, jsonLdContext string, nonce uint64) (verifiable.W3CCredential, error) {
 	credentialCtx := []string{common.JSONLDSchemaW3CCredential2018, verifiable.JSONLDSchemaIden3Credential, jsonLdContext}
-=======
-func (c *claim) newVerifiableCredential(ctx context.Context, claimReq *ports.CreateClaimRequest, vcID uuid.UUID, jsonLdContext string, nonce uint64) (verifiable.W3CCredential, error) {
-	credentialCtx := []string{verifiable.JSONLDSchemaW3CCredential2018, verifiable.JSONLDSchemaIden3Credential, jsonLdContext}
->>>>>>> 764e7620
 	credentialType := []string{verifiable.TypeW3CVerifiableCredential, claimReq.Type}
 
 	credentialSubject := claimReq.CredentialSubject
@@ -796,7 +728,7 @@
 	}, nil
 }
 
-<<<<<<< HEAD
+// TODO remove
 func (c *claim) getRevocationSource(issuerDID string, nonce uint64, singleIssuer bool) interface{} {
 	if c.cfg.RHSEnabled {
 		return &verifiable.RHSCredentialStatus{
@@ -817,14 +749,15 @@
 	}
 }
 
-func (c *claim) buildCredentialID(issuerDID core.DID, credID uuid.UUID, singleIssuer bool) string {
+func (c *claim) buildCredentialID(issuerDID w3c.DID, credID uuid.UUID, singleIssuer bool) string {
+	// TODO: review how to build the credential ID
 	if singleIssuer {
-		return fmt.Sprintf("%s/v1/credentials/%s", strings.TrimSuffix(c.cfg.UIHost, "/"), credID.String()) // FIXME UI host
-	}
-
-	return fmt.Sprintf("%s/v1/%s/claims/%s", strings.TrimSuffix(c.cfg.Host, "/"), issuerDID.String(), credID.String())
-}
-
+		return fmt.Sprintf("%s/v1/credentials/%s", strings.TrimSuffix(c.uiHost, "/"), credID.String())
+	}
+	return fmt.Sprintf("%s/v1/%s/claims/%s", strings.TrimSuffix(c.host, "/"), issuerDID.String(), credID.String())
+}
+
+// TODO remove
 func buildRevocationURL(cfg ClaimCfg, issuerDID string, nonce uint64, singleIssuer bool) string {
 	if singleIssuer {
 		return fmt.Sprintf("%s/v1/credentials/revocation/status/%d",
@@ -841,12 +774,4 @@
 	}
 
 	return fmt.Sprintf("%s/v1/claims/%s/mtp", c.cfg.Host, credID.String())
-=======
-func (c *claim) buildCredentialID(issuerDID w3c.DID, credID uuid.UUID, singleIssuer bool) string {
-	// TODO: review how to build the credential ID
-	if singleIssuer {
-		return fmt.Sprintf("%s/v1/credentials/%s", strings.TrimSuffix(c.host, "/"), credID.String())
-	}
-	return fmt.Sprintf("%s/v1/%s/claims/%s", strings.TrimSuffix(c.host, "/"), issuerDID.String(), credID.String())
->>>>>>> 764e7620
 }