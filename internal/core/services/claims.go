package services

import (
	"context"
	"encoding/json"
	"errors"
	"fmt"
	"math/big"
	"net/url"
	"strings"
	"time"

	"github.com/google/uuid"
	core "github.com/iden3/go-iden3-core/v2"
	"github.com/iden3/go-iden3-core/v2/w3c"
	"github.com/iden3/go-merkletree-sql/v2"
	"github.com/iden3/go-schema-processor/v2/merklize"
	"github.com/iden3/go-schema-processor/v2/processor"
	"github.com/iden3/go-schema-processor/v2/verifiable"
	"github.com/iden3/iden3comm/v2/packers"
	"github.com/iden3/iden3comm/v2/protocol"
	shell "github.com/ipfs/go-ipfs-api"
	"github.com/jackc/pgx/v4"

	"github.com/polygonid/sh-id-platform/internal/common"
	"github.com/polygonid/sh-id-platform/internal/core/domain"
	"github.com/polygonid/sh-id-platform/internal/core/event"
	"github.com/polygonid/sh-id-platform/internal/core/ports"
	"github.com/polygonid/sh-id-platform/internal/db"
	"github.com/polygonid/sh-id-platform/internal/jsonschema"
	"github.com/polygonid/sh-id-platform/internal/loader"
	"github.com/polygonid/sh-id-platform/internal/log"
	"github.com/polygonid/sh-id-platform/internal/repositories"
	"github.com/polygonid/sh-id-platform/pkg/credentials/revocation_status"
	"github.com/polygonid/sh-id-platform/pkg/pubsub"
	"github.com/polygonid/sh-id-platform/pkg/rand"
	schemaPkg "github.com/polygonid/sh-id-platform/pkg/schema"
)

var (
	ErrClaimNotFound            = errors.New("claim not found")                                       // ErrClaimNotFound Cannot retrieve the given claim
	ErrSchemaNotFound           = errors.New("schema not found")                                      // ErrSchemaNotFound Cannot retrieve the given schema from DB
	ErrLinkNotFound             = errors.New("link not found")                                        // ErrLinkNotFound Cannot get the given link from the DB
	ErrJSONLdContext            = errors.New("jsonLdContext must be a string")                        // ErrJSONLdContext Field jsonLdContext must be a string
	ErrLoadingSchema            = errors.New("cannot load schema")                                    // ErrLoadingSchema means the system cannot load the schema file
	ErrMalformedURL             = errors.New("malformed url")                                         // ErrMalformedURL The schema url is wrong
	ErrProcessSchema            = errors.New("cannot process schema")                                 // ErrProcessSchema Cannot process schema
	ErrParseClaim               = errors.New("cannot parse claim")                                    // ErrParseClaim Cannot parse claim
	ErrInvalidCredentialSubject = errors.New("credential subject does not match the provided schema") // ErrInvalidCredentialSubject means the credentialSubject does not match the schema provided
)

type claim struct {
<<<<<<< HEAD
	host                     string
	icRepo                   ports.ClaimsRepository
	identitySrv              ports.IdentityService
	mtService                ports.MtService
	qrService                ports.QrStoreService
	identityStateRepository  ports.IdentityStateRepository
	storage                  *db.Storage
	loader                   loader.DocumentLoader
	publisher                pubsub.Publisher
	ipfsClient               *shell.Shell
	revocationStatusResolver *revocation_status.RevocationStatusResolver
=======
	cfg                     ClaimCfg
	icRepo                  ports.ClaimsRepository
	identitySrv             ports.IdentityService
	mtService               ports.MtService
	identityStateRepository ports.IdentityStateRepository
	storage                 *db.Storage
	loaderFactory           loader.Factory
	publisher               pubsub.Publisher
	ipfsClient              *shell.Shell
	ipfsGatewayURL          string
>>>>>>> f0313bbf
}

// NewClaim creates a new claim service
func NewClaim(repo ports.ClaimsRepository, idenSrv ports.IdentityService, qrService ports.QrStoreService, mtService ports.MtService, identityStateRepository ports.IdentityStateRepository, ld loader.DocumentLoader, storage *db.Storage, host string, ps pubsub.Publisher, ipfsGatewayURL string, revocationStatusResolver *revocation_status.RevocationStatusResolver) ports.ClaimsService {
	s := &claim{
		host:                     host,
		icRepo:                   repo,
		identitySrv:              idenSrv,
		mtService:                mtService,
		qrService:                qrService,
		identityStateRepository:  identityStateRepository,
		storage:                  storage,
		loader:                   ld,
		publisher:                ps,
		revocationStatusResolver: revocationStatusResolver,
	}
	if ipfsGatewayURL != "" {
		s.ipfsClient = shell.NewShell(ipfsGatewayURL)
		s.ipfsGatewayURL = ipfsGatewayURL
	}
	return s
}

// Save creates a new claim
// 1.- Creates document
// 2.- Signature proof
// 3.- MerkelTree proof
func (c *claim) Save(ctx context.Context, req *ports.CreateClaimRequest) (*domain.Claim, error) {
	claim, err := c.CreateCredential(ctx, req)
	if err != nil {
		return nil, err
	}
	claim.ID, err = c.icRepo.Save(ctx, c.storage.Pgx, claim)
	if err != nil {
		return nil, err
	}
	if req.SignatureProof {
		err = c.publisher.Publish(ctx, event.CreateCredentialEvent, &event.CreateCredential{CredentialIDs: []string{claim.ID.String()}, IssuerID: req.DID.String()})
		if err != nil {
			log.Error(ctx, "publish CreateCredentialEvent", "err", err.Error(), "credential", claim.ID.String())
		}
	}

	return claim, nil
}

// CreateCredential - Create a new Credential, but this method doesn't save it in the repository.
func (c *claim) CreateCredential(ctx context.Context, req *ports.CreateClaimRequest) (*domain.Claim, error) {
	if err := c.guardCreateClaimRequest(req); err != nil {
		log.Warn(ctx, "validating create claim request", "req", req)
		return nil, err
	}

	nonce, err := rand.Int64()
	if err != nil {
		log.Error(ctx, "create a nonce", "err", err)
		return nil, err
	}

	schema, err := schemaPkg.LoadSchema(ctx, c.loader, req.Schema)
	if err != nil {
		log.Error(ctx, "loading schema", "err", err, "schema", req.Schema)
		return nil, ErrLoadingSchema
	}

	if schema.Metadata == nil {
		log.Error(ctx, "schema metadata is nil", "err", ErrProcessSchema)
		return nil, ErrProcessSchema
	}

	jsonLdContext, ok := schema.Metadata.Uris["jsonLdContext"].(string)
	if !ok {
		log.Error(ctx, "invalid jsonLdContext", "err", ErrJSONLdContext)
		return nil, ErrJSONLdContext
	}

	vcID, err := uuid.NewUUID()
	if err != nil {
		return nil, err
	}

	vc, err := c.createVC(ctx, req, vcID, jsonLdContext, nonce)
	if err != nil {
		log.Error(ctx, "creating verifiable credential", "err", err)
		return nil, err
	}

	jsonLD, err := jsonschema.Load(ctx, jsonLdContext, c.loader)
	if err != nil {
		log.Error(ctx, "loading jsonLdContext", "err", err, "url", jsonLdContext)
		return nil, err
	}
	credentialType, err := merklize.TypeIDFromContext(jsonLD.BytesNoErr(), req.Type)
	if err != nil {
		log.Error(ctx, "getting credential type", "err", err)
		return nil, err
	}
	opts := &processor.CoreClaimOptions{
		RevNonce:              nonce,
		MerklizedRootPosition: common.DefineMerklizedRootPosition(schema.Metadata, req.MerklizedRootPosition),
		Version:               req.Version,
		SubjectPosition:       req.SubjectPos,
		Updatable:             false,
	}
<<<<<<< HEAD
	if c.ipfsClient != nil {
		opts.MerklizerOpts = []merklize.MerklizeOption{merklize.WithDocumentLoader(c.loader)}
	}
=======

	opts.MerklizerOpts = []merklize.MerklizeOption{merklize.WithDocumentLoader(loader.NewW3CDocumentLoader(c.ipfsClient, c.ipfsGatewayURL))}
>>>>>>> f0313bbf

	coreClaim, err := schemaPkg.Process(ctx, c.loader, req.Schema, vc, opts)
	if err != nil {
		log.Error(ctx, "credential subject attributes don't match the provided schema", "err", err)
		if errors.Is(err, schemaPkg.ErrParseClaim) {
			log.Error(ctx, "error parsing claim", "err", err)
			return nil, ErrParseClaim
		}
		if errors.Is(err, schemaPkg.ErrValidateData) {
			log.Error(ctx, "error validating data", "err", err)
			return nil, ErrInvalidCredentialSubject
		}
		if errors.Is(err, schemaPkg.ErrLoadSchema) {
			log.Error(ctx, "error loading schema", "err", err)
			return nil, ErrLoadingSchema
		}
		return nil, err
	}

	claim, err := domain.FromClaimer(coreClaim, req.Schema, credentialType)
	if err != nil {
		log.Error(ctx, "cannot obtain the claim from claimer", "err", err)
		return nil, err
	}

	issuerDIDString := req.DID.String()
	claim.Identifier = &issuerDIDString
	claim.Issuer = issuerDIDString
	claim.ID = vcID

	if req.SignatureProof {
		authClaim, err := c.GetAuthClaim(ctx, req.DID)
		if err != nil {
			log.Error(ctx, "cannot retrieve the auth claim", "err", err)
			return nil, err
		}

		proof, err := c.identitySrv.SignClaimEntry(ctx, authClaim, coreClaim)
		if err != nil {
			log.Error(ctx, "cannot sign claim entry", "err", err)
			return nil, err
		}

		authCs, err := authClaim.GetCredentialStatus()
		if err != nil {
			log.Error(ctx, "cannot get the auth claim credential status", "err", err)
		}

		proof.IssuerData.CredentialStatus = authCs

		jsonSignatureProof, err := json.Marshal(proof)
		if err != nil {
			log.Error(ctx, "cannot encode the json signature proof", "err", err)
			return nil, err
		}
		err = claim.SignatureProof.Set(jsonSignatureProof)
		if err != nil {
			log.Error(ctx, "cannot set the json signature proof", "err", err)
			return nil, err
		}
	}

	err = claim.Data.Set(vc)
	if err != nil {
		log.Error(ctx, "cannot set the credential", "err", err)
		return nil, err
	}

	err = claim.CredentialStatus.Set(vc.CredentialStatus)
	if err != nil {
		log.Error(ctx, "cannot set the credential status", "err", err)
		return nil, err
	}

	claim.MtProof = req.MTProof
	claim.LinkID = req.LinkID
	claim.CreatedAt = *vc.IssuanceDate
	return claim, nil
}

func (c *claim) Revoke(ctx context.Context, id w3c.DID, nonce uint64, description string) error {
	return c.revoke(ctx, &id, nonce, description, c.storage.Pgx)
}

func (c *claim) RevokeAllFromConnection(ctx context.Context, connID uuid.UUID, issuerID w3c.DID) error {
	credentials, err := c.icRepo.GetNonRevokedByConnectionAndIssuerID(ctx, c.storage.Pgx, connID, issuerID)
	if err != nil {
		return err
	}

	return c.storage.Pgx.BeginFunc(ctx,
		func(tx pgx.Tx) error {
			for _, credential := range credentials {
				err := c.revoke(ctx, &issuerID, uint64(credential.RevNonce), "", tx)
				if err != nil {
					return err
				}
			}
			return nil
		})
}

func (c *claim) Delete(ctx context.Context, id uuid.UUID) error {
	err := c.icRepo.Delete(ctx, c.storage.Pgx, id)
	if err != nil {
		if errors.Is(err, repositories.ErrClaimDoesNotExist) {
			return ErrClaimNotFound
		}
		return err
	}

	return nil
}

func (c *claim) GetByID(ctx context.Context, issID *w3c.DID, id uuid.UUID) (*domain.Claim, error) {
	claim, err := c.icRepo.GetByIdAndIssuer(ctx, c.storage.Pgx, issID, id)
	if err != nil {
		if errors.Is(err, repositories.ErrClaimDoesNotExist) {
			return nil, ErrClaimNotFound
		}
		return nil, err
	}

	return claim, nil
}

// GetCredentialQrCode creates a credential QR code for the given credential and returns the QR Link to be used
func (c *claim) GetCredentialQrCode(ctx context.Context, issID *w3c.DID, id uuid.UUID, hostURL string) (string, string, error) {
	getCredentialType := func(credentialType string) string {
		const schemaParts = 2
		parse := strings.Split(credentialType, "#")
		if len(parse) != schemaParts {
			return credentialType
		}
		return parse[1]
	}

	claim, err := c.GetByID(ctx, issID, id)
	if err != nil {
		return "", "", err
	}
	credID := uuid.New()
	qrCode := protocol.CredentialsOfferMessage{
		Body: protocol.CredentialsOfferMessageBody{
			Credentials: []protocol.CredentialOffer{
				{
					Description: getCredentialType(claim.SchemaType),
					ID:          claim.ID.String(),
				},
			},
			URL: fmt.Sprintf("%s/v1/agent", strings.TrimSuffix(hostURL, "/")),
		},
		From:     claim.Issuer,
		ID:       credID.String(),
		ThreadID: credID.String(),
		To:       claim.OtherIdentifier,
		Typ:      packers.MediaTypePlainMessage,
		Type:     protocol.CredentialOfferMessageType,
	}

	raw, err := json.Marshal(qrCode)
	if err != nil {
		return "", "", err
	}
	qrID, err := c.qrService.Store(ctx, raw, DefaultQRBodyTTL)
	if err != nil {
		return "", "", err
	}
	return c.qrService.ToURL(hostURL, qrID), getCredentialType(claim.SchemaType), nil
}

func (c *claim) Agent(ctx context.Context, req *ports.AgentRequest) (*domain.Agent, error) {
	exists, err := c.identitySrv.Exists(ctx, *req.IssuerDID)
	if err != nil {
		log.Error(ctx, "loading issuer identity", "err", err, "issuerDID", req.IssuerDID)
		return nil, err
	}

	if !exists {
		log.Warn(ctx, "issuer not found", "issuerDID", req.IssuerDID)
		return nil, fmt.Errorf("cannot proceed with this identity, not found")
	}

	return c.getAgentCredential(ctx, req) // at this point the type is already validated
}

func (c *claim) GetAuthClaim(ctx context.Context, did *w3c.DID) (*domain.Claim, error) {
	authHash, err := core.AuthSchemaHash.MarshalText()
	if err != nil {
		return nil, err
	}
	return c.icRepo.FindOneClaimBySchemaHash(ctx, c.storage.Pgx, did, string(authHash))
}

func (c *claim) GetAll(ctx context.Context, did w3c.DID, filter *ports.ClaimsFilter) ([]*domain.Claim, error) {
	claims, err := c.icRepo.GetAllByIssuerID(ctx, c.storage.Pgx, did, filter)
	if err != nil {
		if errors.Is(err, repositories.ErrClaimDoesNotExist) {
			return nil, ErrClaimNotFound
		}
		return nil, err
	}

	return claims, nil
}

func (c *claim) GetRevocationStatus(ctx context.Context, issuerDID w3c.DID, nonce uint64) (*verifiable.RevocationStatus, error) {
	rID := new(big.Int).SetUint64(nonce)
	revocationStatus := &verifiable.RevocationStatus{}

	state, err := c.identityStateRepository.GetLatestStateByIdentifier(ctx, c.storage.Pgx, &issuerDID)
	if err != nil {
		return nil, err
	}

	revocationStatus.Issuer.State = state.State
	revocationStatus.Issuer.ClaimsTreeRoot = state.ClaimsTreeRoot
	revocationStatus.Issuer.RevocationTreeRoot = state.RevocationTreeRoot
	revocationStatus.Issuer.RootOfRoots = state.RootOfRoots

	if state.RevocationTreeRoot == nil {
		var mtp *merkletree.Proof
		mtp, err = merkletree.NewProofFromData(false, nil, nil)
		if err != nil {
			return nil, err
		}
		revocationStatus.MTP = *mtp
		return revocationStatus, nil
	}

	revocationTreeHash, err := merkletree.NewHashFromHex(*state.RevocationTreeRoot)
	if err != nil {
		return nil, err
	}
	identityTrees, err := c.mtService.GetIdentityMerkleTrees(ctx, c.storage.Pgx, &issuerDID)
	if err != nil {
		return nil, err
	}

	// revocation / non revocation MTP for the latest identity state
	proof, err := identityTrees.GenerateRevocationProof(ctx, rID, revocationTreeHash)
	if err != nil {
		return nil, err
	}

	revocationStatus.MTP = *proof

	return revocationStatus, nil
}

func (c *claim) GetAuthClaimForPublishing(ctx context.Context, did *w3c.DID, state string) (*domain.Claim, error) {
	authHash, err := core.AuthSchemaHash.MarshalText()
	if err != nil {
		return nil, err
	}

	validAuthClaims, err := c.icRepo.GetAuthClaimsForPublishing(ctx, c.storage.Pgx, did, state, string(authHash))
	if err != nil {
		return nil, err
	}
	if len(validAuthClaims) == 0 {
		return nil, errors.New("no auth claims for publishing")
	}

	return validAuthClaims[0], nil
}

// UpdateClaimsMTPAndState update identity status and claim MTP
func (c *claim) UpdateClaimsMTPAndState(ctx context.Context, currentState *domain.IdentityState) error {
	did, err := w3c.ParseDID(currentState.Identifier)
	if err != nil {
		return err
	}

	iTrees, err := c.mtService.GetIdentityMerkleTrees(ctx, c.storage.Pgx, did)
	if err != nil {
		return err
	}

	claimsTree, err := iTrees.ClaimsTree()
	if err != nil {
		return err
	}

	currState, err := merkletree.NewHashFromHex(*currentState.State)
	if err != nil {
		return err
	}

	claims, err := c.icRepo.GetAllByStateWithMTProof(ctx, c.storage.Pgx, did, currState)
	if err != nil {
		return err
	}

	for i := range claims {
		var index *big.Int
		var coreClaimHex string
		coreClaim := claims[i].CoreClaim.Get()
		index, err = coreClaim.HIndex()
		if err != nil {
			return err
		}
		var proof *merkletree.Proof
		proof, _, err = claimsTree.GenerateProof(ctx, index, claimsTree.Root())
		if err != nil {
			return err
		}
		coreClaimHex, err = coreClaim.Hex()
		if err != nil {
			return err
		}
		mtpProof := verifiable.Iden3SparseMerkleTreeProof{
			Type: verifiable.Iden3SparseMerkleTreeProofType,
			IssuerData: verifiable.IssuerData{
				ID: did.String(),
				State: verifiable.State{
					RootOfRoots:        currentState.RootOfRoots,
					ClaimsTreeRoot:     currentState.ClaimsTreeRoot,
					RevocationTreeRoot: currentState.RevocationTreeRoot,
					Value:              currentState.State,
					BlockTimestamp:     currentState.BlockTimestamp,
					TxID:               currentState.TxID,
					BlockNumber:        currentState.BlockNumber,
				},
			},
			CoreClaim: coreClaimHex,
			MTP:       proof,
		}

		var jsonProof []byte
		jsonProof, err = json.Marshal(mtpProof)
		if err != nil {
			return fmt.Errorf("can't marshal proof: %w", err)
		}

		var affected int64
		err = claims[i].MTPProof.Set(jsonProof)
		if err != nil {
			return fmt.Errorf("failed set mtp proof: %w", err)
		}
		affected, err = c.icRepo.UpdateClaimMTP(ctx, c.storage.Pgx, &claims[i])

		if err != nil {
			return fmt.Errorf("can't update claim mtp:  %w", err)
		}
		if affected == 0 {
			return fmt.Errorf("claim has not been updated %v", claims[i])
		}
	}
	_, err = c.identityStateRepository.UpdateState(ctx, c.storage.Pgx, currentState)
	if err != nil {
		return fmt.Errorf("can't update identity state: %w", err)
	}

	return nil
}

func (c *claim) GetByStateIDWithMTPProof(ctx context.Context, did *w3c.DID, state string) ([]*domain.Claim, error) {
	return c.icRepo.GetByStateIDWithMTPProof(ctx, c.storage.Pgx, did, state)
}

func (c *claim) revoke(ctx context.Context, did *w3c.DID, nonce uint64, description string, pgx db.Querier) error {
	rID := new(big.Int).SetUint64(nonce)
	revocation := domain.Revocation{
		Identifier:  did.String(),
		Nonce:       domain.RevNonceUint64(nonce),
		Version:     0,
		Status:      0,
		Description: description,
	}

	identityTrees, err := c.mtService.GetIdentityMerkleTrees(ctx, pgx, did)
	if err != nil {
		return fmt.Errorf("error getting merkle trees: %w", err)
	}

	err = identityTrees.RevokeClaim(ctx, rID)
	if err != nil {
		return fmt.Errorf("error revoking the claim: %w", err)
	}

	var claim *domain.Claim
	claim, err = c.icRepo.GetByRevocationNonce(ctx, pgx, did, domain.RevNonceUint64(nonce))

	if err != nil {
		if errors.Is(err, repositories.ErrClaimDoesNotExist) {
			return err
		}
		return fmt.Errorf("error getting the claim by revocation nonce: %w", err)
	}

	claim.Revoked = true
	_, err = c.icRepo.Save(ctx, pgx, claim)
	if err != nil {
		return fmt.Errorf("error saving the claim: %w", err)
	}

	return c.icRepo.RevokeNonce(ctx, pgx, &revocation)
}

func (c *claim) getAgentCredential(ctx context.Context, basicMessage *ports.AgentRequest) (*domain.Agent, error) {
	fetchRequestBody := &protocol.CredentialFetchRequestMessageBody{}
	err := json.Unmarshal(basicMessage.Body, fetchRequestBody)
	if err != nil {
		log.Error(ctx, "unmarshalling agent body", "err", err)
		return nil, fmt.Errorf("invalid credential fetch request body: %w", err)
	}

	claimID, err := uuid.Parse(fetchRequestBody.ID)
	if err != nil {
		log.Error(ctx, "wrong claimID in agent request body", "err", err)
		return nil, fmt.Errorf("invalid claim ID")
	}

	claim, err := c.icRepo.GetByIdAndIssuer(ctx, c.storage.Pgx, basicMessage.IssuerDID, claimID)
	if err != nil {
		log.Error(ctx, "loading claim", "err", err)
		return nil, fmt.Errorf("failed get claim by claimID: %w", err)
	}

	if claim.OtherIdentifier != basicMessage.UserDID.String() {
		err := fmt.Errorf("claim doesn't relate to sender")
		log.Error(ctx, "claim doesn't relate to sender", err, "claimID", claim.ID)
		return nil, err
	}

	vc, err := schemaPkg.FromClaimModelToW3CCredential(*claim)
	if err != nil {
		log.Error(ctx, "creating W3 credential", "err", err)
		return nil, fmt.Errorf("failed to convert claim to  w3cCredential: %w", err)
	}

	return &domain.Agent{
		ID:       uuid.NewString(),
		Typ:      packers.MediaTypePlainMessage,
		Type:     protocol.CredentialIssuanceResponseMessageType,
		ThreadID: basicMessage.ThreadID,
		Body:     protocol.IssuanceMessageBody{Credential: *vc},
		From:     basicMessage.IssuerDID.String(),
		To:       basicMessage.UserDID.String(),
	}, err
}

func (c *claim) createVC(ctx context.Context, claimReq *ports.CreateClaimRequest, vcID uuid.UUID, jsonLdContext string, nonce uint64) (verifiable.W3CCredential, error) {
	vCredential, err := c.newVerifiableCredential(ctx, claimReq, vcID, jsonLdContext, nonce) // create vc credential
	if err != nil {
		return verifiable.W3CCredential{}, err
	}

	return vCredential, nil
}

func (c *claim) guardCreateClaimRequest(req *ports.CreateClaimRequest) error {
	if _, err := url.ParseRequestURI(req.Schema); err != nil {
		return ErrMalformedURL
	}
	return nil
}

func (c *claim) newVerifiableCredential(ctx context.Context, claimReq *ports.CreateClaimRequest, vcID uuid.UUID, jsonLdContext string, nonce uint64) (verifiable.W3CCredential, error) {
	credentialCtx := []string{verifiable.JSONLDSchemaW3CCredential2018, verifiable.JSONLDSchemaIden3Credential, jsonLdContext}
	credentialType := []string{verifiable.TypeW3CVerifiableCredential, claimReq.Type}

	credentialSubject := claimReq.CredentialSubject

	if idSubject, ok := credentialSubject["id"].(string); ok {
		did, err := w3c.ParseDID(idSubject)
		if err != nil {
			return verifiable.W3CCredential{}, err
		}
		credentialSubject["id"] = did.String()
	}

	credentialSubject["type"] = claimReq.Type

	latestIssuerState, err := c.identitySrv.GetLatestStateByID(ctx, *claimReq.DID)
	if err != nil {
		log.Error(ctx, "getting latest issuer state", "err", err)
		return verifiable.W3CCredential{}, err
	}
	cs, err := c.revocationStatusResolver.GetCredentialRevocationStatus(ctx, *claimReq.DID, nonce, *latestIssuerState.State, claimReq.CredentialStatusType)
	if err != nil {
		log.Error(ctx, "getting credential status", "err", err)
		return verifiable.W3CCredential{}, err
	}

	issuanceDate := time.Now()
	return verifiable.W3CCredential{
		ID:                c.buildCredentialID(*claimReq.DID, vcID, claimReq.SingleIssuer),
		Context:           credentialCtx,
		Type:              credentialType,
		Expiration:        claimReq.Expiration,
		IssuanceDate:      &issuanceDate,
		CredentialSubject: credentialSubject,
		Issuer:            claimReq.DID.String(),
		CredentialSchema: verifiable.CredentialSchema{
			ID:   claimReq.Schema,
			Type: verifiable.JSONSchema2023,
		},
		CredentialStatus: cs,
	}, nil
}

func (c *claim) buildCredentialID(issuerDID w3c.DID, credID uuid.UUID, singleIssuer bool) string {
	// TODO: review how to build the credential ID
	if singleIssuer {
		return fmt.Sprintf("%s/v1/credentials/%s", strings.TrimSuffix(c.host, "/"), credID.String())
	}
	return fmt.Sprintf("%s/v1/%s/claims/%s", strings.TrimSuffix(c.host, "/"), issuerDID.String(), credID.String())
}<|MERGE_RESOLUTION|>--- conflicted
+++ resolved
@@ -50,7 +50,6 @@
 )
 
 type claim struct {
-<<<<<<< HEAD
 	host                     string
 	icRepo                   ports.ClaimsRepository
 	identitySrv              ports.IdentityService
@@ -62,18 +61,6 @@
 	publisher                pubsub.Publisher
 	ipfsClient               *shell.Shell
 	revocationStatusResolver *revocation_status.RevocationStatusResolver
-=======
-	cfg                     ClaimCfg
-	icRepo                  ports.ClaimsRepository
-	identitySrv             ports.IdentityService
-	mtService               ports.MtService
-	identityStateRepository ports.IdentityStateRepository
-	storage                 *db.Storage
-	loaderFactory           loader.Factory
-	publisher               pubsub.Publisher
-	ipfsClient              *shell.Shell
-	ipfsGatewayURL          string
->>>>>>> f0313bbf
 }
 
 // NewClaim creates a new claim service
@@ -178,14 +165,9 @@
 		SubjectPosition:       req.SubjectPos,
 		Updatable:             false,
 	}
-<<<<<<< HEAD
 	if c.ipfsClient != nil {
 		opts.MerklizerOpts = []merklize.MerklizeOption{merklize.WithDocumentLoader(c.loader)}
 	}
-=======
-
-	opts.MerklizerOpts = []merklize.MerklizeOption{merklize.WithDocumentLoader(loader.NewW3CDocumentLoader(c.ipfsClient, c.ipfsGatewayURL))}
->>>>>>> f0313bbf
 
 	coreClaim, err := schemaPkg.Process(ctx, c.loader, req.Schema, vc, opts)
 	if err != nil {
