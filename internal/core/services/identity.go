--- conflicted
+++ resolved
@@ -192,23 +192,7 @@
 	return i.identityRepository.Get(ctx, i.storage.Pgx)
 }
 
-<<<<<<< HEAD
-func (i *identity) GetUnprocessedIssuersIDs(ctx context.Context) ([]*core.DID, error) {
-	return i.identityRepository.GetUnprocessedIssuersIDs(ctx, i.storage.Pgx)
-}
-
-func (i *identity) GetNonTransactedStates(ctx context.Context) ([]domain.IdentityState, error) {
-	states, err := i.identityStateRepository.GetStatesByStatus(ctx, i.storage.Pgx, domain.StatusCreated)
-	if err != nil {
-		return nil, fmt.Errorf("error getting non transacted states: %w", err)
-	}
-
-	return states, nil
-}
-
-=======
 // GetLatestStateByID get latest identity state by identifier
->>>>>>> a603523f
 func (i *identity) GetLatestStateByID(ctx context.Context, identifier *core.DID) (*domain.IdentityState, error) {
 	// check that identity exists in the db
 	state, err := i.identityStateRepository.GetLatestStateByIdentifier(ctx, i.storage.Pgx, identifier)
@@ -216,21 +200,14 @@
 		return nil, err
 	}
 	if state == nil {
-<<<<<<< HEAD
-		return nil, fmt.Errorf("state is not found for identifier: %s", identifier.String())
-=======
 		return nil, fmt.Errorf("state is not found for identifier: %s",
 			identifier.String())
->>>>>>> a603523f
 	}
 	return state, nil
 }
 
-<<<<<<< HEAD
-=======
 // GetKeyIDFromAuthClaim finds BJJ KeyID of auth claim
 // in registered key providers
->>>>>>> a603523f
 func (i *identity) GetKeyIDFromAuthClaim(ctx context.Context, authClaim *domain.Claim) (kms.KeyID, error) {
 	var keyID kms.KeyID
 
@@ -693,4 +670,17 @@
 	}
 
 	return kms.DecodeBJJPubKey(keyBytes)
+}
+
+func (i *identity) GetUnprocessedIssuersIDs(ctx context.Context) ([]*core.DID, error) {
+	return i.identityRepository.GetUnprocessedIssuersIDs(ctx, i.storage.Pgx)
+}
+
+func (i *identity) GetNonTransactedStates(ctx context.Context) ([]domain.IdentityState, error) {
+	states, err := i.identityStateRepository.GetStatesByStatus(ctx, i.storage.Pgx, domain.StatusCreated)
+	if err != nil {
+		return nil, fmt.Errorf("error getting non transacted states: %w", err)
+	}
+
+	return states, nil
 }