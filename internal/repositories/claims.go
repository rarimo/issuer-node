package repositories

import (
	"context"
	"errors"
	"fmt"

	"github.com/google/uuid"
	core "github.com/iden3/go-iden3-core"
	"github.com/iden3/go-merkletree-sql/v2"
	"github.com/jackc/pgtype"
	"github.com/jackc/pgx/v4"
	"github.com/labstack/gommon/log"
	"github.com/lib/pq"

	"github.com/polygonid/sh-id-platform/internal/core/domain"
	"github.com/polygonid/sh-id-platform/internal/core/ports"
	"github.com/polygonid/sh-id-platform/internal/db"
)

const duplicateViolationErrorCode = "23505"

// ErrClaimDuplication claim duplication error
var (
	ErrClaimDuplication = errors.New("claim duplication error")
	// ErrClaimDoesNotExist claim does not exist
	ErrClaimDoesNotExist = errors.New("claim does not exist")
)

type claims struct{}

// NewClaims returns a new claim repository
func NewClaims() ports.ClaimsRepository {
	return &claims{}
}

func (c *claims) Save(ctx context.Context, conn db.Querier, claim *domain.Claim) (uuid.UUID, error) {
	var err error
	id := claim.ID

	if claim.MTPProof.Status == pgtype.Undefined {
		claim.MTPProof.Status = pgtype.Null
	}
	if claim.Data.Status == pgtype.Undefined {
		claim.Data.Status = pgtype.Null
	}
	if claim.SignatureProof.Status == pgtype.Undefined {
		claim.SignatureProof.Status = pgtype.Null
	}
	if claim.CredentialStatus.Status == pgtype.Undefined {
		claim.CredentialStatus.Status = pgtype.Null
	}

	if id == uuid.Nil {
		s := `INSERT INTO claims (identifier,
                    other_identifier,
                    expiration,
                    updatable,
                    version,
					rev_nonce,
                    signature_proof,
                    issuer,
                    mtp_proof,
                    data,
                    identity_state,
                    schema_hash,
                    schema_url,
                    schema_type,
          			credential_status,
					revoked,
                    core_claim,
                    index_hash)
		VALUES ($1,  $2, $3, $4, $5, $6, $7, $8, $9, $10, $11, $12, $13, $14, $15, $16, $17, $18)
		RETURNING id`

		err = conn.QueryRow(ctx, s,
			claim.Identifier,
			claim.OtherIdentifier,
			claim.Expiration,
			claim.Updatable,
			claim.Version,
			claim.RevNonce,
			claim.SignatureProof,
			claim.Issuer,
			claim.MTPProof,
			claim.Data,
			claim.IdentityState,
			claim.SchemaHash,
			claim.SchemaURL,
			claim.SchemaType,
			claim.CredentialStatus,
			claim.Revoked,
			claim.CoreClaim,
			claim.HIndex).Scan(&id)
	} else {
		s := `INSERT INTO claims (
					id,
                    identifier,
                    other_identifier,
                    expiration,
                    updatable,
                    version,
					rev_nonce,
                    signature_proof,
                    issuer,
                    mtp_proof,
                    data,
                    identity_state,
					schema_hash,
                    schema_url,
                    schema_type,
                    credential_status,
                    revoked,
                    core_claim,
                    index_hash
		)
		VALUES (
			$1, $2, $3, $4, $5, $6, $7, $8, $9, $10, $11, $12, $13, $14, $15, $16, $17, $18, $19
		)
		ON CONFLICT ON CONSTRAINT claims_pkey 
		DO UPDATE SET 
			( expiration, updatable, version, rev_nonce, signature_proof, mtp_proof, data, identity_state, 
			other_identifier, schema_hash, schema_url, schema_type, issuer, credential_status, revoked, core_claim)
			= (EXCLUDED.expiration, EXCLUDED.updatable, EXCLUDED.version, EXCLUDED.rev_nonce, EXCLUDED.signature_proof,
		EXCLUDED.mtp_proof, EXCLUDED.data, EXCLUDED.identity_state, EXCLUDED.other_identifier, EXCLUDED.schema_hash, 
		EXCLUDED.schema_url, EXCLUDED.schema_type, EXCLUDED.issuer, EXCLUDED.credential_status, EXCLUDED.revoked, EXCLUDED.core_claim)
			RETURNING id`
		err = conn.QueryRow(ctx, s,
			claim.ID,
			claim.Identifier,
			claim.OtherIdentifier,
			claim.Expiration,
			claim.Updatable,
			claim.Version,
			claim.RevNonce,
			claim.SignatureProof,
			claim.Issuer,
			claim.MTPProof,
			claim.Data,
			claim.IdentityState,
			claim.SchemaHash,
			claim.SchemaURL,
			claim.SchemaType,
			claim.CredentialStatus,
			claim.Revoked,
			claim.CoreClaim,
			claim.HIndex).Scan(&id)
	}

	if err == nil {
		return id, nil
	}

	pqErr, ok := err.(*pq.Error)
	if ok {
		if pqErr.Code == duplicateViolationErrorCode {
			return uuid.Nil, ErrClaimDuplication
		}
	}

	log.Errorf("error saving the claim: %v", err.Error())
	return uuid.Nil, fmt.Errorf("error saving the claim: %w", err)
}

func (c *claims) Revoke(ctx context.Context, conn db.Querier, revocation *domain.Revocation) error {
	_, err := conn.Exec(ctx, `INSERT INTO revocation (identifier, nonce, version, status, description) VALUES($1, $2, $3, $4, $5)`,
		revocation.Identifier,
		revocation.Nonce,
		revocation.Version,
		revocation.Status,
		revocation.Description)
	if err != nil {
		return fmt.Errorf("error revoking the claim: %w", err)
	}

	return nil
}

func (c *claims) GetByRevocationNonce(ctx context.Context, conn db.Querier, identifier *core.DID, revocationNonce domain.RevNonceUint64) (*domain.Claim, error) {
	claim := domain.Claim{}
	row := conn.QueryRow(
		ctx,
		`SELECT id,
				   issuer,
				   schema_hash,
				   schema_type,
				   schema_url,
				   other_identifier,
				   expiration,
				   updatable,
				   version,
				   rev_nonce,
				   signature_proof,
				   mtp_proof,
				   data,
				   claims.identifier,
				   identity_state,
				   credential_status,
				   core_claim
			FROM claims
			LEFT JOIN identity_states ON claims.identity_state = identity_states.state
			WHERE claims.identifier = $1
			  AND claims.rev_nonce = $2`, identifier.String(), revocationNonce)
	err := row.Scan(&claim.ID,
		&claim.Issuer,
		&claim.SchemaHash,
		&claim.SchemaType,
		&claim.SchemaURL,
		&claim.OtherIdentifier,
		&claim.Expiration,
		&claim.Updatable,
		&claim.Version,
		&claim.RevNonce,
		&claim.SignatureProof,
		&claim.MTPProof,
		&claim.Data,
		&claim.Identifier,
		&claim.IdentityState,
		&claim.CredentialStatus,
		&claim.CoreClaim)

	if err != nil && err == pgx.ErrNoRows {
		return nil, ErrClaimDoesNotExist
	}

	if err != nil {
		return nil, fmt.Errorf("error getting the claim by nonce: %w", err)
	}

	return &claim, nil
}

func (c *claims) FindOneClaimBySchemaHash(ctx context.Context, conn db.Querier, subject *core.DID, schemaHash string) (*domain.Claim, error) {
	var claim domain.Claim

	row := conn.QueryRow(ctx,
		`SELECT claims.id,
		   issuer,
		   schema_hash,
		   schema_type,
		   schema_url,
		   other_identifier,
		   expiration,
		   updatable,
		   claims.version,
		   rev_nonce,
		   mtp_proof,
		   signature_proof,
		   data,
		   claims.identifier,
		   identity_state,
		   credential_status,
		   revoked,
		   core_claim
		FROM claims
		WHERE claims.identifier=$1  
				AND ( claims.other_identifier = $1 or claims.other_identifier = '') 
				AND claims.schema_hash = $2 
				AND claims.revoked = false`, subject.String(), schemaHash)

	err := row.Scan(&claim.ID,
		&claim.Issuer,
		&claim.SchemaHash,
		&claim.SchemaType,
		&claim.SchemaHash,
		&claim.OtherIdentifier,
		&claim.Expiration,
		&claim.Updatable,
		&claim.Version,
		&claim.RevNonce,
		&claim.MTPProof,
		&claim.SignatureProof,
		&claim.Data,
		&claim.Identifier,
		&claim.IdentityState,
		&claim.CredentialStatus,
		&claim.Revoked,
		&claim.CoreClaim)

	if err == pgx.ErrNoRows {
		return nil, ErrClaimDoesNotExist
	}

	return &claim, err
}

func (c *claims) RevokeNonce(ctx context.Context, conn db.Querier, revocation *domain.Revocation) error {
	_, err := conn.Exec(ctx,
		`	INSERT INTO revocation (identifier, nonce, version, status, description) 
				VALUES($1, $2, $3, $4, $5)`,
		revocation.Identifier,
		revocation.Nonce,
		revocation.Version,
		revocation.Status,
		revocation.Description)
	return err
}

// GetByID get claim by id
func (c *claims) GetByIdAndIssuer(ctx context.Context, conn db.Querier, identifier *core.DID, claimID uuid.UUID) (*domain.Claim, error) {
	claim := domain.Claim{}
	err := conn.QueryRow(ctx,
		`SELECT id,
       				issuer,
       				schema_hash,
       				schema_type,
       				schema_url,
       				other_identifier,
       				expiration,
       				updatable,
       				version,
        			rev_nonce,
       				signature_proof,
       				mtp_proof,
       				data,
       				claims.identifier,
        			identity_state,
       				credential_status,
       				core_claim
        FROM claims
        WHERE claims.identifier = $1 AND claims.id = $2`, identifier.String(),
		claimID).Scan(
		&claim.ID,
		&claim.Issuer,
		&claim.SchemaHash,
		&claim.SchemaType,
		&claim.SchemaURL,
		&claim.OtherIdentifier,
		&claim.Expiration,
		&claim.Updatable,
		&claim.Version,
		&claim.RevNonce,
		&claim.SignatureProof,
		&claim.MTPProof,
		&claim.Data,
		&claim.Identifier,
		&claim.IdentityState,
		&claim.CredentialStatus,
		&claim.CoreClaim)

	if err != nil && err == pgx.ErrNoRows {
		return nil, ErrClaimDoesNotExist
	}

	return &claim, err
}

<<<<<<< HEAD
func (c *claims) ListByState(ctx context.Context, conn db.Querier, did *core.DID, state *merkletree.Hash) (claims []domain.Claim, err error) {
	claims = make([]domain.Claim, 0)
	var rows pgx.Rows
	if state == nil {
		rows, err = conn.Query(ctx,
			`
		SELECT id,
			issuer,
			schema_hash,
			schema_url,
			schema_type,
			other_identifier,
			expiration,
			updatable,
			version,
			rev_nonce,
			signature_proof,
			mtp_proof,
			data,
			identifier,
			identity_state,
			NULL AS status,
			credential_status,
			core_claim 
		FROM claims
		WHERE issuer = $1 AND identity_state IS NULL AND identifier = issuer
		`, did.String())
	} else {
		rows, err = conn.Query(ctx, `
		SELECT
			id,
			issuer,
			schema_hash,
			schema_url,
			schema_type,
			other_identifier,
			expiration,
			updatable,
			version,
			rev_nonce,
			signature_proof,
			mtp_proof,
			data,
			claims.identifier,
			identity_state,
			status,
			credential_status,
			core_claim 
		FROM claims
		  LEFT OUTER JOIN identity_states ON claims.identity_state = identity_states.state
		WHERE issuer = $1 AND identity_state = $2 AND claims.identifier = issuer
		`, did.String(), state.Hex())
	}

=======
// GetAllByIssuerID returns all the claims of the given issuer
func (c *claims) GetAllByIssuerID(ctx context.Context, conn db.Querier, identifier *core.DID) ([]*domain.Claim, error) {
	query := `SELECT claims.id,
				   issuer,
				   schema_hash,
				   schema_url,
				   schema_type,
				   other_identifier,
				   expiration,
				   updatable,
				   claims.version,
				   rev_nonce,
				   signature_proof,
				   mtp_proof,
				   data,
				   claims.identifier,
				   identity_state,
				   identity_states.status,
				   credential_status,
				   core_claim
			FROM claims
			LEFT JOIN identity_states  ON claims.identity_state = identity_states.state
			WHERE claims.identifier = $1`

	rows, err := conn.Query(ctx, query, identifier.String())
>>>>>>> 3b43f37e
	if err != nil {
		return nil, err
	}

<<<<<<< HEAD
	defer rows.Close()

=======
	return processClaims(rows)
}

func processClaims(rows pgx.Rows) ([]*domain.Claim, error) {
	defer rows.Close()

	claims := make([]*domain.Claim, 0)

>>>>>>> 3b43f37e
	for rows.Next() {
		var claim domain.Claim
		err := rows.Scan(&claim.ID,
			&claim.Issuer,
			&claim.SchemaHash,
			&claim.SchemaURL,
			&claim.SchemaType,
			&claim.OtherIdentifier,
			&claim.Expiration,
			&claim.Updatable,
			&claim.Version,
			&claim.RevNonce,
			&claim.SignatureProof,
			&claim.MTPProof,
			&claim.Data,
			&claim.Identifier,
			&claim.IdentityState,
			&claim.Status,
			&claim.CredentialStatus,
			&claim.CoreClaim)
		if err != nil {
			return nil, err
		}
<<<<<<< HEAD
		claims = append(claims, claim)
	}

	return claims, err
}

func (c *claims) UpdateState(ctx context.Context, conn db.Querier, claim *domain.Claim) (int64, error) {
	query := "UPDATE claims SET identity_state = $1 WHERE id = $2 AND identifier = $3"
	res, err := conn.Exec(ctx, query, *claim.IdentityState, claim.ID, claim.Identifier)
	if err != nil {
		return 0, err
	}
	return res.RowsAffected(), nil
=======
		claims = append(claims, &claim)
	}

	return claims, rows.Err()
>>>>>>> 3b43f37e
}<|MERGE_RESOLUTION|>--- conflicted
+++ resolved
@@ -345,7 +345,72 @@
 	return &claim, err
 }
 
-<<<<<<< HEAD
+// GetAllByIssuerID returns all the claims of the given issuer
+func (c *claims) GetAllByIssuerID(ctx context.Context, conn db.Querier, identifier *core.DID) ([]*domain.Claim, error) {
+	query := `SELECT claims.id,
+				   issuer,
+				   schema_hash,
+				   schema_url,
+				   schema_type,
+				   other_identifier,
+				   expiration,
+				   updatable,
+				   claims.version,
+				   rev_nonce,
+				   signature_proof,
+				   mtp_proof,
+				   data,
+				   claims.identifier,
+				   identity_state,
+				   identity_states.status,
+				   credential_status,
+				   core_claim
+			FROM claims
+			LEFT JOIN identity_states  ON claims.identity_state = identity_states.state
+			WHERE claims.identifier = $1`
+
+	rows, err := conn.Query(ctx, query, identifier.String())
+	if err != nil {
+		return nil, err
+	}
+
+	return processClaims(rows)
+}
+
+func processClaims(rows pgx.Rows) ([]*domain.Claim, error) {
+	defer rows.Close()
+
+	claims := make([]*domain.Claim, 0)
+
+	for rows.Next() {
+		var claim domain.Claim
+		err := rows.Scan(&claim.ID,
+			&claim.Issuer,
+			&claim.SchemaHash,
+			&claim.SchemaURL,
+			&claim.SchemaType,
+			&claim.OtherIdentifier,
+			&claim.Expiration,
+			&claim.Updatable,
+			&claim.Version,
+			&claim.RevNonce,
+			&claim.SignatureProof,
+			&claim.MTPProof,
+			&claim.Data,
+			&claim.Identifier,
+			&claim.IdentityState,
+			&claim.Status,
+			&claim.CredentialStatus,
+			&claim.CoreClaim)
+		if err != nil {
+			return nil, err
+		}
+		claims = append(claims, &claim)
+	}
+
+	return claims, rows.Err()
+}
+
 func (c *claims) ListByState(ctx context.Context, conn db.Querier, did *core.DID, state *merkletree.Hash) (claims []domain.Claim, err error) {
 	claims = make([]domain.Claim, 0)
 	var rows pgx.Rows
@@ -400,50 +465,12 @@
 		`, did.String(), state.Hex())
 	}
 
-=======
-// GetAllByIssuerID returns all the claims of the given issuer
-func (c *claims) GetAllByIssuerID(ctx context.Context, conn db.Querier, identifier *core.DID) ([]*domain.Claim, error) {
-	query := `SELECT claims.id,
-				   issuer,
-				   schema_hash,
-				   schema_url,
-				   schema_type,
-				   other_identifier,
-				   expiration,
-				   updatable,
-				   claims.version,
-				   rev_nonce,
-				   signature_proof,
-				   mtp_proof,
-				   data,
-				   claims.identifier,
-				   identity_state,
-				   identity_states.status,
-				   credential_status,
-				   core_claim
-			FROM claims
-			LEFT JOIN identity_states  ON claims.identity_state = identity_states.state
-			WHERE claims.identifier = $1`
-
-	rows, err := conn.Query(ctx, query, identifier.String())
->>>>>>> 3b43f37e
 	if err != nil {
 		return nil, err
 	}
 
-<<<<<<< HEAD
 	defer rows.Close()
 
-=======
-	return processClaims(rows)
-}
-
-func processClaims(rows pgx.Rows) ([]*domain.Claim, error) {
-	defer rows.Close()
-
-	claims := make([]*domain.Claim, 0)
-
->>>>>>> 3b43f37e
 	for rows.Next() {
 		var claim domain.Claim
 		err := rows.Scan(&claim.ID,
@@ -467,7 +494,6 @@
 		if err != nil {
 			return nil, err
 		}
-<<<<<<< HEAD
 		claims = append(claims, claim)
 	}
 
@@ -481,10 +507,4 @@
 		return 0, err
 	}
 	return res.RowsAffected(), nil
-=======
-		claims = append(claims, &claim)
-	}
-
-	return claims, rows.Err()
->>>>>>> 3b43f37e
 }