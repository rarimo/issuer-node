--- conflicted
+++ resolved
@@ -3,8 +3,12 @@
 
 import { Response, buildErrorResponse, buildSuccessResponse } from "src/adapters";
 import { ID, IDParser, Message, buildAuthorizationHeader, messageParser } from "src/adapters/api";
-<<<<<<< HEAD
-import { datetimeParser, getListParser, getStrictParser } from "src/adapters/parsers";
+import {
+  datetimeParser,
+  getListParser,
+  getResourceParser,
+  getStrictParser,
+} from "src/adapters/parsers";
 import {
   Credential,
   Env,
@@ -15,15 +19,6 @@
   ProofType,
   RefreshService,
 } from "src/domain";
-=======
-import {
-  datetimeParser,
-  getListParser,
-  getResourceParser,
-  getStrictParser,
-} from "src/adapters/parsers";
-import {Credential, Env, IssuedQRCode, Json, Link, LinkStatus, ProofType, RefreshService} from "src/domain";
->>>>>>> dd110a81
 import { API_VERSION, QUERY_SEARCH_PARAM, STATUS_SEARCH_PARAM } from "src/utils/constants";
 import { List, Resource } from "src/utils/types";
 
