import axios from "axios";
import { z } from "zod";

import {
  APIResponse,
  HTTPStatusSuccess,
  ResultCreated,
  ResultOK,
  buildAPIError,
  buildAuthorizationHeader,
} from "src/adapters/api";
import { schemaParser } from "src/adapters/api/schemas";
import { getStrictParser } from "src/adapters/parsers";
import { Credential, Env, Schema } from "src/domain";
import { Link, LinkAttributes, LinkStatus } from "src/domain/credential";
import { API_VERSION, QUERY_SEARCH_PARAM, STATUS_SEARCH_PARAM } from "src/utils/constants";

// TODO - refactor & order as Credentials are implemented

export const credentialParser = getStrictParser<Credential>()(
  z.object({
    attributes: z.object({
      type: z.string(),
    }),
    createdAt: z.coerce.date(),
    expired: z.boolean(),
    expiresAt: z.coerce.date().optional(),
    id: z.string(),
    revNonce: z.number(),
    revoked: z.boolean(),
  })
);

export type CredentialStatus = "all" | "revoked" | "expired";

export const credentialStatusParser = getStrictParser<CredentialStatus>()(
  z.union([z.literal("all"), z.literal("revoked"), z.literal("expired")])
);

export async function getCredentials({
  env,
  params: { did, query, status },
  signal,
}: {
  env: Env;
  params: {
    did?: string;
    query?: string;
    status?: CredentialStatus;
  };
  signal?: AbortSignal;
}): Promise<APIResponse<Credential[]>> {
  try {
    const response = await axios({
      baseURL: env.api.url,
      headers: {
        Authorization: buildAuthorizationHeader(env),
      },
      method: "GET",
      params: new URLSearchParams({
        ...(did !== undefined ? { did } : {}),
        ...(query !== undefined ? { [QUERY_SEARCH_PARAM]: query } : {}),
        ...(status !== undefined && status !== "all" ? { [STATUS_SEARCH_PARAM]: status } : {}),
      }),
      signal,
      url: `${API_VERSION}/credentials`,
    });
    const { data } = resultOKCredentials.parse(response);

    return { data, isSuccessful: true };
  } catch (error) {
    return { error: buildAPIError(error), isSuccessful: false };
  }
}

const resultOKCredentials = getStrictParser<ResultOK<Credential[]>>()(
  z.object({
    data: z.array(credentialParser),
    status: z.literal(HTTPStatusSuccess.OK),
  })
);

<<<<<<< HEAD
export async function revokeCredential({
  env,
  nonce,
}: {
  env: Env;
  nonce: number;
}): Promise<APIResponse<string>> {
  try {
    const response = await axios<{ message: string }>({
=======
export const linkStatusParser = getStrictParser<LinkStatus>()(
  z.union([z.literal("active"), z.literal("inactive"), z.literal("exceeded")])
);

const linkAttributes = getStrictParser<LinkAttributes>()(
  z.object({
    name: z.string(),
    value: z.string(),
  })
);

export const link = getStrictParser<Link>()(
  z.object({
    active: z.boolean(),
    attributes: z.array(linkAttributes),
    expiration: z.coerce.date().optional(),
    id: z.string(),
    issuedClaims: z.number(),
    maxIssuance: z.number().optional(),
    schemaType: z.string(),
    status: linkStatusParser,
  })
);

export async function getLinks({
  env,
  params: { query, status },
  signal,
}: {
  env: Env;
  params: {
    query?: string;
    status?: LinkStatus;
  };
  signal: AbortSignal;
}): Promise<APIResponse<Link[]>> {
  try {
    const response = await axios<Link[]>({
>>>>>>> 2100426d
      baseURL: env.api.url,
      headers: {
        Authorization: buildAuthorizationHeader(env),
      },
<<<<<<< HEAD
      method: "POST",
      url: `${API_VERSION}/credentials/revoke/${nonce}`,
    });

    return { data: response.data.message, isSuccessful: true };
=======
      method: "GET",
      params: new URLSearchParams({
        ...(query !== undefined ? { [QUERY_SEARCH_PARAM]: query } : {}),
        ...(status !== undefined ? { [STATUS_SEARCH_PARAM]: status } : {}),
      }),
      signal,
      url: `${API_VERSION}/credentials/links`,
    });
    const { data } = response;

    return { data, isSuccessful: true };
>>>>>>> 2100426d
  } catch (error) {
    return { error: buildAPIError(error), isSuccessful: false };
  }
}

<<<<<<< HEAD
export async function deleteCredential({
  env,
  id,
}: {
  env: Env;
  id: string;
=======
export async function linkUpdate({
  env,
  id,
  payload,
}: {
  env: Env;
  id: string;
  payload: {
    active: boolean;
  };
>>>>>>> 2100426d
}): Promise<APIResponse<string>> {
  try {
    const response = await axios<{ message: string }>({
      baseURL: env.api.url,
<<<<<<< HEAD
      headers: {
        Authorization: buildAuthorizationHeader(env),
      },
      method: "DELETE",
      url: `${API_VERSION}/credentials/${id}`,
=======
      data: payload,
      headers: {
        Authorization: buildAuthorizationHeader(env),
      },
      method: "PATCH",
      url: `${API_VERSION}/credentials/links/${id}`,
>>>>>>> 2100426d
    });

    return { data: response.data.message, isSuccessful: true };
  } catch (error) {
    return { error: buildAPIError(error), isSuccessful: false };
  }
}

interface CredentialQRCode {
  body: {
    callbackUrl: string;
    reason: string;
    scope: unknown[];
  };
  from: string;
  id: string;
  thid: string;
  typ: string;
  type: string;
}

export interface CredentialAttribute {
  attributeKey: string;
  attributeValue: number;
}

export interface OldCredential {
  active: boolean;
  attributeValues: CredentialAttribute[];
  createdAt: Date;
  expiresAt: Date | null;
  id: string;
  linkAccessibleUntil: Date | null;
  linkCurrentIssuance: number | null;
  linkMaximumIssuance: number | null;
  schemaTemplate: Schema;
  valid: boolean;
}

interface CredentialInput {
  active: boolean;
  attributeValues: CredentialAttribute[];
  claimLinkExpiration: Date | null;
  createdAt: Date;
  expiresAt: Date | null;
  id: string;
  issuedClaims: number | null;
  limitedClaims: number | null;
  schemaTemplate: Schema;
  valid: boolean;
}

export interface CredentialIssue {
  attributes: CredentialAttribute[];
  claimLinkExpiration: string | null;
  expirationDate: string | null;
  limitedClaims: number | null;
}

export async function credentialIssue({
  env,
  payload,
  schemaID,
}: {
  env: Env;
  payload: CredentialIssue;
  schemaID: string;
}): Promise<APIResponse<OldCredential>> {
  try {
    const response = await axios({
      baseURL: env.api.url,
      data: payload,
      headers: {
        Authorization: buildAuthorizationHeader(env),
      },
      method: "POST",
      url: `${API_VERSION}/issuers/${env.issuer.did}/schemas/${schemaID}/offers`,
    });
    const { data } = resultCreatedCredentialParser.parse(response);

    return { data, isSuccessful: true };
  } catch (error) {
    return { error: buildAPIError(error), isSuccessful: false };
  }
}

export async function credentialsGetAll({
  env,
  params: { query, valid },
  signal,
}: {
  env: Env;
  params: {
    query?: string;
    valid?: boolean;
  };
  signal?: AbortSignal;
}): Promise<
  APIResponse<{
    credentials: OldCredential[];
    errors: z.ZodError<OldCredential>[];
  }>
> {
  try {
    const response = await axios({
      baseURL: env.api.url,
      headers: {
        Authorization: buildAuthorizationHeader(env),
      },
      method: "GET",
      params: new URLSearchParams({
        ...(query !== undefined ? { [QUERY_SEARCH_PARAM]: query } : {}),
        ...(valid !== undefined ? { valid: valid.toString() } : {}),
      }),
      signal,
      url: `${API_VERSION}/issuers/${env.issuer.did}/offers`,
    });
    const { data } = resultOKCredentialsGetAllParser.parse(response);

    return {
      data: {
        credentials: data.credentials.sort((a, b) => b.createdAt.getTime() - a.createdAt.getTime()),
        errors: data.errors,
      },
      isSuccessful: true,
    };
  } catch (error) {
    return { error: buildAPIError(error), isSuccessful: false };
  }
}

const credentialQRCodeParser = getStrictParser<CredentialQRCode>()(
  z.object({
    body: z.object({
      callbackUrl: z.string(),
      reason: z.string(),
      scope: z.array(z.unknown()),
    }),
    from: z.string(),
    id: z.string(),
    thid: z.string(),
    typ: z.string(),
    type: z.string(),
  })
);

export interface ShareCredentialQRCode {
  issuer: { displayName: string; logo: string };
  offerDetails: OldCredential;
  qrcode: CredentialQRCode;
  sessionID: string;
}

interface ShareCredentialQRCodeInput {
  issuer: { displayName: string; logo: string };
  offerDetails: CredentialInput;
  qrcode: CredentialQRCode;
  sessionID: string;
}

const apiCredentialAttributeParser = getStrictParser<CredentialAttribute>()(
  z.object({
    attributeKey: z.string(),
    attributeValue: z.number(),
  })
);

const oldCredentialParser = getStrictParser<CredentialInput, OldCredential>()(
  z
    .object({
      active: z.boolean(),
      attributeValues: z.array(apiCredentialAttributeParser),
      claimLinkExpiration: z.coerce.date().nullable(),
      createdAt: z.coerce.date(),
      expiresAt: z.coerce.date().nullable(),
      id: z.string(),
      issuedClaims: z.number().nullable(),
      limitedClaims: z.number().nullable(),
      schemaTemplate: schemaParser,
      valid: z.boolean(),
    })
    .transform(
      ({
        active,
        attributeValues,
        claimLinkExpiration: linkAccessibleUntil,
        createdAt,
        expiresAt,
        id,
        issuedClaims: linkCurrentIssuance,
        limitedClaims: linkMaximumIssuance,
        schemaTemplate,
        valid,
      }): OldCredential => ({
        active,
        attributeValues,
        createdAt,
        expiresAt,
        id,
        linkAccessibleUntil,
        linkCurrentIssuance,
        linkMaximumIssuance,
        schemaTemplate,
        valid,
      })
    )
);

const shareCredentialQRCodeParser = getStrictParser<
  ShareCredentialQRCodeInput,
  ShareCredentialQRCode
>()(
  z.object({
    issuer: z.object({
      displayName: z.string(),
      logo: z.string(),
    }),
    offerDetails: oldCredentialParser,
    qrcode: credentialQRCodeParser,
    sessionID: z.string(),
  })
);

const resultOKShareCredentialQRCodeParser = getStrictParser<
  ResultOK<ShareCredentialQRCodeInput>,
  ResultOK<ShareCredentialQRCode>
>()(
  z.object({
    data: shareCredentialQRCodeParser,
    status: z.literal(HTTPStatusSuccess.OK),
  })
);

export async function credentialsQRCreate({
  env,
  id,
  signal,
}: {
  env: Env;
  id: string;
  signal?: AbortSignal;
}): Promise<APIResponse<ShareCredentialQRCode>> {
  try {
    const response = await axios({
      baseURL: env.api.url,
      method: "POST",
      signal,
      url: `${API_VERSION}/offers-qrcode/${id}`,
    });

    const { data } = resultOKShareCredentialQRCodeParser.parse(response);

    return { data, isSuccessful: true };
  } catch (error) {
    return { error: buildAPIError(error), isSuccessful: false };
  }
}

const resultCreatedCredentialParser = getStrictParser<
  ResultCreated<CredentialInput>,
  ResultCreated<OldCredential>
>()(
  z.object({
    data: oldCredentialParser,
    status: z.literal(HTTPStatusSuccess.Created),
  })
);

interface CredentialsGetAll {
  credentials: OldCredential[];
  errors: z.ZodError<OldCredential>[];
}

const resultOKCredentialsGetAllParser = getStrictParser<
  ResultOK<unknown[]>,
  ResultOK<CredentialsGetAll>
>()(
  z.object({
    data: z.array(z.unknown()).transform((unknowns) =>
      unknowns.reduce(
        (acc: CredentialsGetAll, curr: unknown, index) => {
          const parsedCredential = oldCredentialParser.safeParse(curr);

          return parsedCredential.success
            ? {
                ...acc,
                credentials: [...acc.credentials, parsedCredential.data],
              }
            : {
                ...acc,
                errors: [
                  ...acc.errors,
                  new z.ZodError<OldCredential>(
                    parsedCredential.error.issues.map((issue) => ({
                      ...issue,
                      path: [index, ...issue.path],
                    }))
                  ),
                ],
              };
        },
        { credentials: [], errors: [] }
      )
    ),
    status: z.literal(HTTPStatusSuccess.OK),
  })
);

interface AddingQRCode {
  body: {
    credentials: {
      description: string;
      id: string;
    }[];
    url: string;
  };
  from: string;
  id: string;
  thid: string;
  typ: string;
  type: string;
}

const addingQRCodeParser = getStrictParser<AddingQRCode>()(
  z.object({
    body: z.object({
      credentials: z.array(
        z.object({
          description: z.string(),
          id: z.string(),
        })
      ),
      url: z.string(),
    }),
    from: z.string(),
    id: z.string(),
    thid: z.string(),
    typ: z.string(),
    type: z.string(),
  })
);

export enum CredentialQRStatus {
  Done = "done",
  Error = "error",
  Pending = "pending",
}

interface CredentialQRCheckDone {
  qrcode: AddingQRCode;
  status: CredentialQRStatus.Done;
}

interface CredentialQRCheckError {
  status: CredentialQRStatus.Error;
}

interface CredentialQRCheckPending {
  status: CredentialQRStatus.Pending;
}

export type CredentialQRCheck =
  | CredentialQRCheckDone
  | CredentialQRCheckError
  | CredentialQRCheckPending;

const credentialQRCheckDoneParser = getStrictParser<CredentialQRCheckDone>()(
  z.object({
    qrcode: addingQRCodeParser,
    status: z.literal(CredentialQRStatus.Done),
  })
);

const credentialQRCheckErrorParser = getStrictParser<CredentialQRCheckError>()(
  z.object({
    status: z.literal(CredentialQRStatus.Error),
  })
);

const credentialQRCheckPendingParser = getStrictParser<CredentialQRCheckPending>()(
  z.object({
    status: z.literal(CredentialQRStatus.Pending),
  })
);

const credentialQRCheckParser = getStrictParser<CredentialQRCheck>()(
  z.union([
    credentialQRCheckDoneParser,
    credentialQRCheckErrorParser,
    credentialQRCheckPendingParser,
  ])
);

const resultOKCredentialQRCheckParser = getStrictParser<ResultOK<CredentialQRCheck>>()(
  z.object({
    data: credentialQRCheckParser,
    status: z.literal(HTTPStatusSuccess.OK),
  })
);

export async function credentialsQRCheck({
  credentialID,
  env,
  sessionID,
}: {
  credentialID: string;
  env: Env;
  sessionID: string;
}): Promise<APIResponse<CredentialQRCheck>> {
  try {
    const response = await axios({
      baseURL: env.api.url,
      method: "GET",
      params: {
        sessionID,
      },
      url: `${API_VERSION}/offers-qrcode/${credentialID}`,
    });

    const { data } = resultOKCredentialQRCheckParser.parse(response);

    return { data, isSuccessful: true };
  } catch (error) {
    return { error: buildAPIError(error), isSuccessful: false };
  }
}

export async function credentialsQRDownload({
  credentialID,
  env,
  sessionID,
}: {
  credentialID: string;
  env: Env;
  sessionID: string;
}): Promise<APIResponse<Blob>> {
  try {
    const response = await axios({
      baseURL: env.api.url,
      method: "GET",
      params: {
        sessionID,
      },
      responseType: "blob",
      url: `${API_VERSION}/offers-qrcode/${credentialID}/download`,
    });

    if (response.data instanceof Blob) {
      return { data: response.data, isSuccessful: true };
    } else {
      return {
        error: { message: "Data returned by the API is not a valid file" },
        isSuccessful: false,
      };
    }
  } catch (error) {
    return { error: buildAPIError(error), isSuccessful: false };
  }
}<|MERGE_RESOLUTION|>--- conflicted
+++ resolved
@@ -11,8 +11,7 @@
 } from "src/adapters/api";
 import { schemaParser } from "src/adapters/api/schemas";
 import { getStrictParser } from "src/adapters/parsers";
-import { Credential, Env, Schema } from "src/domain";
-import { Link, LinkAttributes, LinkStatus } from "src/domain/credential";
+import { Credential, Env, Link, LinkAttributes, LinkStatus, Schema } from "src/domain";
 import { API_VERSION, QUERY_SEARCH_PARAM, STATUS_SEARCH_PARAM } from "src/utils/constants";
 
 // TODO - refactor & order as Credentials are implemented
@@ -80,7 +79,6 @@
   })
 );
 
-<<<<<<< HEAD
 export async function revokeCredential({
   env,
   nonce,
@@ -90,7 +88,43 @@
 }): Promise<APIResponse<string>> {
   try {
     const response = await axios<{ message: string }>({
-=======
+      baseURL: env.api.url,
+      headers: {
+        Authorization: buildAuthorizationHeader(env),
+      },
+      method: "POST",
+      url: `${API_VERSION}/credentials/revoke/${nonce}`,
+    });
+
+    return { data: response.data.message, isSuccessful: true };
+  } catch (error) {
+    return { error: buildAPIError(error), isSuccessful: false };
+  }
+}
+
+export async function deleteCredential({
+  env,
+  id,
+}: {
+  env: Env;
+  id: string;
+}): Promise<APIResponse<string>> {
+  try {
+    const response = await axios<{ message: string }>({
+      baseURL: env.api.url,
+      headers: {
+        Authorization: buildAuthorizationHeader(env),
+      },
+      method: "DELETE",
+      url: `${API_VERSION}/credentials/${id}`,
+    });
+
+    return { data: response.data.message, isSuccessful: true };
+  } catch (error) {
+    return { error: buildAPIError(error), isSuccessful: false };
+  }
+}
+
 export const linkStatusParser = getStrictParser<LinkStatus>()(
   z.union([z.literal("active"), z.literal("inactive"), z.literal("exceeded")])
 );
@@ -129,18 +163,10 @@
 }): Promise<APIResponse<Link[]>> {
   try {
     const response = await axios<Link[]>({
->>>>>>> 2100426d
       baseURL: env.api.url,
       headers: {
         Authorization: buildAuthorizationHeader(env),
       },
-<<<<<<< HEAD
-      method: "POST",
-      url: `${API_VERSION}/credentials/revoke/${nonce}`,
-    });
-
-    return { data: response.data.message, isSuccessful: true };
-=======
       method: "GET",
       params: new URLSearchParams({
         ...(query !== undefined ? { [QUERY_SEARCH_PARAM]: query } : {}),
@@ -152,20 +178,11 @@
     const { data } = response;
 
     return { data, isSuccessful: true };
->>>>>>> 2100426d
-  } catch (error) {
-    return { error: buildAPIError(error), isSuccessful: false };
-  }
-}
-
-<<<<<<< HEAD
-export async function deleteCredential({
-  env,
-  id,
-}: {
-  env: Env;
-  id: string;
-=======
+  } catch (error) {
+    return { error: buildAPIError(error), isSuccessful: false };
+  }
+}
+
 export async function linkUpdate({
   env,
   id,
@@ -176,25 +193,16 @@
   payload: {
     active: boolean;
   };
->>>>>>> 2100426d
 }): Promise<APIResponse<string>> {
   try {
     const response = await axios<{ message: string }>({
       baseURL: env.api.url,
-<<<<<<< HEAD
-      headers: {
-        Authorization: buildAuthorizationHeader(env),
-      },
-      method: "DELETE",
-      url: `${API_VERSION}/credentials/${id}`,
-=======
       data: payload,
       headers: {
         Authorization: buildAuthorizationHeader(env),
       },
       method: "PATCH",
       url: `${API_VERSION}/credentials/links/${id}`,
->>>>>>> 2100426d
     });
 
     return { data: response.data.message, isSuccessful: true };
