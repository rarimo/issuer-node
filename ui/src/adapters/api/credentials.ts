import axios from "axios";
import { z } from "zod";

import {
  APIResponse,
  HTTPStatusSuccess,
  ResultAccepted,
  ResultCreated,
  ResultOK,
  buildAPIError,
  buildAuthorizationHeader,
  resultOKMessage,
} from "src/adapters/api";
import { schemaParser } from "src/adapters/api/schemas";
import { getStrictParser } from "src/adapters/parsers";
import { Credential, Env, Link, LinkStatus, Schema } from "src/domain";
import { API_VERSION, QUERY_SEARCH_PARAM, STATUS_SEARCH_PARAM } from "src/utils/constants";

// TODO - refactor & order as Credentials are implemented

export const credentialParser = getStrictParser<Credential>()(
  z.object({
    createdAt: z.coerce.date(),
    credentialSubject: z.object({
      type: z.string(),
    }),
<<<<<<< HEAD
    expired: z.boolean().optional(),
=======
    expired: z.boolean(),
>>>>>>> c2e4617f
    expiresAt: z.coerce.date().optional(),
    id: z.string(),
    revNonce: z.number(),
    revoked: z.boolean(),
  })
);

export type CredentialStatus = "all" | "revoked" | "expired";

export const credentialStatusParser = getStrictParser<CredentialStatus>()(
  z.union([z.literal("all"), z.literal("revoked"), z.literal("expired")])
);

export async function getCredentials({
  env,
  params: { did, query, status },
  signal,
}: {
  env: Env;
  params: {
    did?: string;
    query?: string;
    status?: CredentialStatus;
  };
  signal?: AbortSignal;
}): Promise<APIResponse<Credential[]>> {
  try {
    const response = await axios({
      baseURL: env.api.url,
      headers: {
        Authorization: buildAuthorizationHeader(env),
      },
      method: "GET",
      params: new URLSearchParams({
        ...(did !== undefined ? { did } : {}),
        ...(query !== undefined ? { [QUERY_SEARCH_PARAM]: query } : {}),
        ...(status !== undefined && status !== "all" ? { [STATUS_SEARCH_PARAM]: status } : {}),
      }),
      signal,
      url: `${API_VERSION}/credentials`,
    });
    const { data } = resultOKCredentials.parse(response);

    return { data, isSuccessful: true };
  } catch (error) {
    return { error: buildAPIError(error), isSuccessful: false };
  }
}

const resultOKCredentials = getStrictParser<ResultOK<Credential[]>>()(
  z.object({
    data: z.array(credentialParser),
    status: z.literal(HTTPStatusSuccess.OK),
  })
);

export async function revokeCredential({
  env,
  nonce,
}: {
  env: Env;
  nonce: number;
}): Promise<APIResponse<string>> {
  try {
    const response = await axios({
      baseURL: env.api.url,
      headers: {
        Authorization: buildAuthorizationHeader(env),
      },
      method: "POST",
      url: `${API_VERSION}/credentials/revoke/${nonce}`,
    });
    const { data } = resultAcceptedMessage.parse(response);

    return { data: data.message, isSuccessful: true };
  } catch (error) {
    return { error: buildAPIError(error), isSuccessful: false };
  }
}

const resultAcceptedMessage = getStrictParser<ResultAccepted<{ message: string }>>()(
  z.object({
    data: z.object({
      message: z.string(),
    }),
    status: z.literal(HTTPStatusSuccess.Accepted),
  })
);

export async function deleteCredential({
  env,
  id,
}: {
  env: Env;
  id: string;
}): Promise<APIResponse<string>> {
  try {
    const response = await axios({
      baseURL: env.api.url,
      headers: {
        Authorization: buildAuthorizationHeader(env),
      },
      method: "DELETE",
      url: `${API_VERSION}/credentials/${id}`,
    });

    const { data } = resultOKMessage.parse(response);

    return { data: data.message, isSuccessful: true };
  } catch (error) {
    return { error: buildAPIError(error), isSuccessful: false };
  }
}

export const linkStatusParser = getStrictParser<LinkStatus>()(
  z.union([z.literal("active"), z.literal("inactive"), z.literal("exceeded")])
);

export const link = getStrictParser<Link>()(
  z.object({
    active: z.boolean(),
    expiration: z.coerce.date().optional(),
    id: z.string(),
    issuedClaims: z.number(),
    maxIssuance: z.number().nullish(),
    schemaType: z.string(),
    status: linkStatusParser,
  })
);

export async function getLinks({
  env,
  params: { query, status },
  signal,
}: {
  env: Env;
  params: {
    query?: string;
    status?: LinkStatus;
  };
  signal?: AbortSignal;
}): Promise<APIResponse<Link[]>> {
  try {
    const response = await axios({
      baseURL: env.api.url,
      headers: {
        Authorization: buildAuthorizationHeader(env),
      },
      method: "GET",
      params: new URLSearchParams({
        ...(query !== undefined ? { [QUERY_SEARCH_PARAM]: query } : {}),
        ...(status !== undefined ? { [STATUS_SEARCH_PARAM]: status } : {}),
      }),
      signal,
      url: `${API_VERSION}/credentials/links`,
    });
    const { data } = resultOKLinks.parse(response);

    return { data, isSuccessful: true };
  } catch (error) {
    return { error: buildAPIError(error), isSuccessful: false };
  }
}

const resultOKLinks = getStrictParser<ResultOK<Link[]>>()(
  z.object({
    data: z.array(link),
    status: z.literal(HTTPStatusSuccess.OK),
  })
);

export async function updateLink({
  env,
  id,
  payload,
}: {
  env: Env;
  id: string;
  payload: {
    active: boolean;
  };
}): Promise<APIResponse<string>> {
  try {
    const response = await axios({
      baseURL: env.api.url,
      data: payload,
      headers: {
        Authorization: buildAuthorizationHeader(env),
      },
      method: "PATCH",
      url: `${API_VERSION}/credentials/links/${id}`,
    });
    const { data } = resultOKMessage.parse(response);

    return { data: data.message, isSuccessful: true };
  } catch (error) {
    return { error: buildAPIError(error), isSuccessful: false };
  }
}

export async function deleteLink({
  env,
  id,
}: {
  env: Env;
  id: string;
}): Promise<APIResponse<string>> {
  try {
    const response = await axios({
      baseURL: env.api.url,
      headers: {
        Authorization: buildAuthorizationHeader(env),
      },
      method: "DELETE",
      url: `${API_VERSION}/credentials/links/${id}`,
    });
    const { data } = resultOKMessage.parse(response);

    return { data: data.message, isSuccessful: true };
  } catch (error) {
    return { error: buildAPIError(error), isSuccessful: false };
  }
}

interface CredentialQRCode {
  body: {
    callbackUrl: string;
    reason: string;
    scope: unknown[];
  };
  from: string;
  id: string;
  thid: string;
  typ: string;
  type: string;
}

export interface CredentialAttribute {
  attributeKey: string;
  attributeValue: number;
}

export interface OldCredential {
  active: boolean;
  attributeValues: CredentialAttribute[];
  createdAt: Date;
  expiresAt: Date | null;
  id: string;
  linkAccessibleUntil: Date | null;
  linkCurrentIssuance: number | null;
  linkMaximumIssuance: number | null;
  schemaTemplate: Schema;
  valid: boolean;
}

interface CredentialInput {
  active: boolean;
  attributeValues: CredentialAttribute[];
  claimLinkExpiration: Date | null;
  createdAt: Date;
  expiresAt: Date | null;
  id: string;
  issuedClaims: number | null;
  limitedClaims: number | null;
  schemaTemplate: Schema;
  valid: boolean;
}

export interface CredentialIssue {
  attributes: CredentialAttribute[];
  claimLinkExpiration: string | null;
  expirationDate: string | null;
  limitedClaims: number | null;
}

export async function credentialIssue({
  env,
  payload,
  schemaID,
}: {
  env: Env;
  payload: CredentialIssue;
  schemaID: string;
}): Promise<APIResponse<OldCredential>> {
  try {
    const response = await axios({
      baseURL: env.api.url,
      data: payload,
      headers: {
        Authorization: buildAuthorizationHeader(env),
      },
      method: "POST",
      url: `${API_VERSION}/issuers/${env.issuer.did}/schemas/${schemaID}/offers`,
    });
    const { data } = resultCreatedCredentialParser.parse(response);

    return { data, isSuccessful: true };
  } catch (error) {
    return { error: buildAPIError(error), isSuccessful: false };
  }
}

export async function credentialsGetAll({
  env,
  params: { query, valid },
  signal,
}: {
  env: Env;
  params: {
    query?: string;
    valid?: boolean;
  };
  signal?: AbortSignal;
}): Promise<
  APIResponse<{
    credentials: OldCredential[];
    errors: z.ZodError<OldCredential>[];
  }>
> {
  try {
    const response = await axios({
      baseURL: env.api.url,
      headers: {
        Authorization: buildAuthorizationHeader(env),
      },
      method: "GET",
      params: new URLSearchParams({
        ...(query !== undefined ? { [QUERY_SEARCH_PARAM]: query } : {}),
        ...(valid !== undefined ? { valid: valid.toString() } : {}),
      }),
      signal,
      url: `${API_VERSION}/issuers/${env.issuer.did}/offers`,
    });
    const { data } = resultOKCredentialsGetAllParser.parse(response);

    return {
      data: {
        credentials: data.credentials.sort((a, b) => b.createdAt.getTime() - a.createdAt.getTime()),
        errors: data.errors,
      },
      isSuccessful: true,
    };
  } catch (error) {
    return { error: buildAPIError(error), isSuccessful: false };
  }
}

const credentialQRCodeParser = getStrictParser<CredentialQRCode>()(
  z.object({
    body: z.object({
      callbackUrl: z.string(),
      reason: z.string(),
      scope: z.array(z.unknown()),
    }),
    from: z.string(),
    id: z.string(),
    thid: z.string(),
    typ: z.string(),
    type: z.string(),
  })
);

export interface ShareCredentialQRCode {
  issuer: { displayName: string; logo: string };
  offerDetails: OldCredential;
  qrcode: CredentialQRCode;
  sessionID: string;
}

interface ShareCredentialQRCodeInput {
  issuer: { displayName: string; logo: string };
  offerDetails: CredentialInput;
  qrcode: CredentialQRCode;
  sessionID: string;
}

const apiCredentialAttributeParser = getStrictParser<CredentialAttribute>()(
  z.object({
    attributeKey: z.string(),
    attributeValue: z.number(),
  })
);

const oldCredentialParser = getStrictParser<CredentialInput, OldCredential>()(
  z
    .object({
      active: z.boolean(),
      attributeValues: z.array(apiCredentialAttributeParser),
      claimLinkExpiration: z.coerce.date().nullable(),
      createdAt: z.coerce.date(),
      expiresAt: z.coerce.date().nullable(),
      id: z.string(),
      issuedClaims: z.number().nullable(),
      limitedClaims: z.number().nullable(),
      schemaTemplate: schemaParser,
      valid: z.boolean(),
    })
    .transform(
      ({
        active,
        attributeValues,
        claimLinkExpiration: linkAccessibleUntil,
        createdAt,
        expiresAt,
        id,
        issuedClaims: linkCurrentIssuance,
        limitedClaims: linkMaximumIssuance,
        schemaTemplate,
        valid,
      }): OldCredential => ({
        active,
        attributeValues,
        createdAt,
        expiresAt,
        id,
        linkAccessibleUntil,
        linkCurrentIssuance,
        linkMaximumIssuance,
        schemaTemplate,
        valid,
      })
    )
);

const shareCredentialQRCodeParser = getStrictParser<
  ShareCredentialQRCodeInput,
  ShareCredentialQRCode
>()(
  z.object({
    issuer: z.object({
      displayName: z.string(),
      logo: z.string(),
    }),
    offerDetails: oldCredentialParser,
    qrcode: credentialQRCodeParser,
    sessionID: z.string(),
  })
);

const resultOKShareCredentialQRCodeParser = getStrictParser<
  ResultOK<ShareCredentialQRCodeInput>,
  ResultOK<ShareCredentialQRCode>
>()(
  z.object({
    data: shareCredentialQRCodeParser,
    status: z.literal(HTTPStatusSuccess.OK),
  })
);

export async function credentialsQRCreate({
  env,
  id,
  signal,
}: {
  env: Env;
  id: string;
  signal?: AbortSignal;
}): Promise<APIResponse<ShareCredentialQRCode>> {
  try {
    const response = await axios({
      baseURL: env.api.url,
      method: "POST",
      signal,
      url: `${API_VERSION}/offers-qrcode/${id}`,
    });

    const { data } = resultOKShareCredentialQRCodeParser.parse(response);

    return { data, isSuccessful: true };
  } catch (error) {
    return { error: buildAPIError(error), isSuccessful: false };
  }
}

const resultCreatedCredentialParser = getStrictParser<
  ResultCreated<CredentialInput>,
  ResultCreated<OldCredential>
>()(
  z.object({
    data: oldCredentialParser,
    status: z.literal(HTTPStatusSuccess.Created),
  })
);

interface CredentialsGetAll {
  credentials: OldCredential[];
  errors: z.ZodError<OldCredential>[];
}

const resultOKCredentialsGetAllParser = getStrictParser<
  ResultOK<unknown[]>,
  ResultOK<CredentialsGetAll>
>()(
  z.object({
    data: z.array(z.unknown()).transform((unknowns) =>
      unknowns.reduce(
        (acc: CredentialsGetAll, curr: unknown, index) => {
          const parsedCredential = oldCredentialParser.safeParse(curr);

          return parsedCredential.success
            ? {
                ...acc,
                credentials: [...acc.credentials, parsedCredential.data],
              }
            : {
                ...acc,
                errors: [
                  ...acc.errors,
                  new z.ZodError<OldCredential>(
                    parsedCredential.error.issues.map((issue) => ({
                      ...issue,
                      path: [index, ...issue.path],
                    }))
                  ),
                ],
              };
        },
        { credentials: [], errors: [] }
      )
    ),
    status: z.literal(HTTPStatusSuccess.OK),
  })
);

interface AddingQRCode {
  body: {
    credentials: {
      description: string;
      id: string;
    }[];
    url: string;
  };
  from: string;
  id: string;
  thid: string;
  typ: string;
  type: string;
}

const addingQRCodeParser = getStrictParser<AddingQRCode>()(
  z.object({
    body: z.object({
      credentials: z.array(
        z.object({
          description: z.string(),
          id: z.string(),
        })
      ),
      url: z.string(),
    }),
    from: z.string(),
    id: z.string(),
    thid: z.string(),
    typ: z.string(),
    type: z.string(),
  })
);

export enum CredentialQRStatus {
  Done = "done",
  Error = "error",
  Pending = "pending",
}

interface CredentialQRCheckDone {
  qrcode: AddingQRCode;
  status: CredentialQRStatus.Done;
}

interface CredentialQRCheckError {
  status: CredentialQRStatus.Error;
}

interface CredentialQRCheckPending {
  status: CredentialQRStatus.Pending;
}

export type CredentialQRCheck =
  | CredentialQRCheckDone
  | CredentialQRCheckError
  | CredentialQRCheckPending;

const credentialQRCheckDoneParser = getStrictParser<CredentialQRCheckDone>()(
  z.object({
    qrcode: addingQRCodeParser,
    status: z.literal(CredentialQRStatus.Done),
  })
);

const credentialQRCheckErrorParser = getStrictParser<CredentialQRCheckError>()(
  z.object({
    status: z.literal(CredentialQRStatus.Error),
  })
);

const credentialQRCheckPendingParser = getStrictParser<CredentialQRCheckPending>()(
  z.object({
    status: z.literal(CredentialQRStatus.Pending),
  })
);

const credentialQRCheckParser = getStrictParser<CredentialQRCheck>()(
  z.union([
    credentialQRCheckDoneParser,
    credentialQRCheckErrorParser,
    credentialQRCheckPendingParser,
  ])
);

const resultOKCredentialQRCheckParser = getStrictParser<ResultOK<CredentialQRCheck>>()(
  z.object({
    data: credentialQRCheckParser,
    status: z.literal(HTTPStatusSuccess.OK),
  })
);

export async function credentialsQRCheck({
  credentialID,
  env,
  sessionID,
}: {
  credentialID: string;
  env: Env;
  sessionID: string;
}): Promise<APIResponse<CredentialQRCheck>> {
  try {
    const response = await axios({
      baseURL: env.api.url,
      method: "GET",
      params: {
        sessionID,
      },
      url: `${API_VERSION}/offers-qrcode/${credentialID}`,
    });

    const { data } = resultOKCredentialQRCheckParser.parse(response);

    return { data, isSuccessful: true };
  } catch (error) {
    return { error: buildAPIError(error), isSuccessful: false };
  }
}

export async function credentialsQRDownload({
  credentialID,
  env,
  sessionID,
}: {
  credentialID: string;
  env: Env;
  sessionID: string;
}): Promise<APIResponse<Blob>> {
  try {
    const response = await axios({
      baseURL: env.api.url,
      method: "GET",
      params: {
        sessionID,
      },
      responseType: "blob",
      url: `${API_VERSION}/offers-qrcode/${credentialID}/download`,
    });

    if (response.data instanceof Blob) {
      return { data: response.data, isSuccessful: true };
    } else {
      return {
        error: { message: "Data returned by the API is not a valid file" },
        isSuccessful: false,
      };
    }
  } catch (error) {
    return { error: buildAPIError(error), isSuccessful: false };
  }
}<|MERGE_RESOLUTION|>--- conflicted
+++ resolved
@@ -24,11 +24,7 @@
     credentialSubject: z.object({
       type: z.string(),
     }),
-<<<<<<< HEAD
-    expired: z.boolean().optional(),
-=======
     expired: z.boolean(),
->>>>>>> c2e4617f
     expiresAt: z.coerce.date().optional(),
     id: z.string(),
     revNonce: z.number(),
