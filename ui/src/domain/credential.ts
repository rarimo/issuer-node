export interface BooleanCredentialFormAttribute {
  name: string;
  type: "boolean";
  value: boolean;
}

export interface Credential {
  createdAt: Date;
  credentialSubject: {
    type: string;
  };
<<<<<<< HEAD
  expired?: boolean;
=======
  expired: boolean;
>>>>>>> c2e4617f
  expiresAt?: Date;
  id: string;
  revNonce: number;
  revoked: boolean;
}

export type CredentialFormAttribute =
  | BooleanCredentialFormAttribute
  | DateCredentialFormAttribute
  | NumberCredentialFormAttribute
  | SingleChoiceCredentialFormAttribute;

export interface CredentialForm {
  attributes: CredentialFormAttribute[];
  expiration: Date | undefined;
  linkAccessibleUntil: Date | undefined;
  linkMaximumIssuance: number | undefined;
}

export type CredentialsTabIDs = "issued" | "links";

export interface DateCredentialFormAttribute {
  name: string;
  type: "date";
  value: Date;
}

export interface NumberCredentialFormAttribute {
  name: string;
  type: "number";
  value: number;
}

export interface SingleChoiceCredentialFormAttribute {
  name: string;
  type: "singlechoice";
  value: number;
}

export interface LinkAttributes {
  name: string;
  value: string;
}

export type LinkStatus = "active" | "inactive" | "exceeded";

export interface Link {
  active: boolean;
  expiration?: Date;
  id: string;
  issuedClaims: number;
  maxIssuance?: number | null;
  schemaType: string;
  status: LinkStatus;
}<|MERGE_RESOLUTION|>--- conflicted
+++ resolved
@@ -9,11 +9,7 @@
   credentialSubject: {
     type: string;
   };
-<<<<<<< HEAD
-  expired?: boolean;
-=======
   expired: boolean;
->>>>>>> c2e4617f
   expiresAt?: Date;
   id: string;
   revNonce: number;
