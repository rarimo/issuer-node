--- conflicted
+++ resolved
@@ -22,18 +22,8 @@
 import { AppError, Connection } from "src/domain";
 import { AsyncTask, isAsyncTaskDataAvailable } from "src/utils/async";
 import { makeRequestAbortable } from "src/utils/browser";
-<<<<<<< HEAD
-import {
-  ACCESSIBLE_UNTIL,
-  CREDENTIAL_LINK,
-  DID_SEARCH_PARAM,
-  VALUE_REQUIRED,
-} from "src/utils/constants";
+import { ACCESSIBLE_UNTIL, CREDENTIAL_LINK, VALUE_REQUIRED } from "src/utils/constants";
 import { notifyParseErrors } from "src/utils/error";
-=======
-import { ACCESSIBLE_UNTIL, CREDENTIAL_LINK, VALUE_REQUIRED } from "src/utils/constants";
-import { processZodError } from "src/utils/error";
->>>>>>> 95b9a6ea
 
 export function IssuanceMethodForm({
   initialValues,
@@ -46,20 +36,8 @@
 }) {
   const env = useEnvContext();
 
-<<<<<<< HEAD
-  const [issuanceMethod, setIssuanceMethod] = useState<IssuanceMethodFormData>(
-    initialValues.type === "directIssue" && !initialValues.did
-      ? {
-          ...initialValues,
-          did: searchParams.get(DID_SEARCH_PARAM) || undefined,
-        }
-      : initialValues
-  );
+  const [issuanceMethod, setIssuanceMethod] = useState<IssuanceMethodFormData>(initialValues);
   const [connections, setConnections] = useState<AsyncTask<Connection[], AppError>>({
-=======
-  const [issuanceMethod, setIssuanceMethod] = useState<IssuanceMethodFormData>(initialValues);
-  const [connections, setConnections] = useState<AsyncTask<Connection[], APIError>>({
->>>>>>> 95b9a6ea
     status: "pending",
   });
 
