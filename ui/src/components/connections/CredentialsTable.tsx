import {
  Avatar,
  Card,
  Dropdown,
  Radio,
  RadioChangeEvent,
  Row,
  Space,
  Tag,
  Tooltip,
  Typography,
  message,
} from "antd";
import Table, { ColumnsType } from "antd/es/table";
import dayjs from "dayjs";
import { useCallback, useEffect, useState } from "react";
import { generatePath, useNavigate } from "react-router-dom";

import { APIError } from "src/adapters/api";
import {
  CredentialStatus,
  credentialStatusParser,
  getCredentials,
} from "src/adapters/api/credentials";
import { ReactComponent as IconCreditCardRefresh } from "src/assets/icons/credit-card-refresh.svg";
import { ReactComponent as IconDots } from "src/assets/icons/dots-vertical.svg";
import { ReactComponent as IconInfoCircle } from "src/assets/icons/info-circle.svg";
import { ReactComponent as IconTrash } from "src/assets/icons/trash-01.svg";
import { ReactComponent as IconClose } from "src/assets/icons/x.svg";
import { IssueDirectlyButton } from "src/components/connections/IssueDirectlyButton";
import { CredentialDeleteModal } from "src/components/shared/CredentialDeleteModal";
import { CredentialRevokeModal } from "src/components/shared/CredentialRevokeModal";
import { ErrorResult } from "src/components/shared/ErrorResult";
import { NoResults } from "src/components/shared/NoResults";
import { TableCard } from "src/components/shared/TableCard";
import { useEnvContext } from "src/contexts/Env";
import { Credential } from "src/domain";
import { ROUTES } from "src/routes";
import { AsyncTask, isAsyncTaskDataAvailable, isAsyncTaskStarting } from "src/utils/async";
import { isAbortedError, makeRequestAbortable } from "src/utils/browser";
import {
<<<<<<< HEAD
  DID_SEARCH_PARAM,
=======
  DELETE,
  DETAILS,
>>>>>>> 7d81c09d
  DOTS_DROPDOWN_WIDTH,
  EXPIRATION,
  ISSUED_CREDENTIALS,
  ISSUE_DATE,
  REVOCATION,
  REVOKE,
} from "src/utils/constants";
import { processZodError } from "src/utils/error";
import { formatDate } from "src/utils/forms";

export function CredentialsTable({ userID }: { userID: string }) {
  const env = useEnvContext();

  const navigate = useNavigate();

  const [credentials, setCredentials] = useState<AsyncTask<Credential[], APIError>>({
    status: "pending",
  });
  const [credentialStatus, setCredentialStatus] = useState<CredentialStatus>("all");
  const [credentialToDelete, setCredentialToDelete] = useState<Credential>();
  const [credentialToRevoke, setCredentialToRevoke] = useState<Credential>();
  const [query, setQuery] = useState<string | null>(null);

  const navigate = useNavigate();
  const navigateToDirectIssue = () =>
    navigate({
      pathname: generatePath(ROUTES.issueCredential.path),
      search: `${DID_SEARCH_PARAM}=${userID}`,
    });

  const tableColumns: ColumnsType<Credential> = [
    {
      dataIndex: "schemaType",
      ellipsis: { showTitle: false },
      key: "schemaType",
      render: (schemaType: Credential["schemaType"]) => (
        <Tooltip placement="topLeft" title={schemaType}>
          <Typography.Text strong>{schemaType}</Typography.Text>
        </Tooltip>
      ),
      sorter: ({ schemaType: a }, { schemaType: b }) => a.localeCompare(b),
      title: "Credential",
    },
    {
      dataIndex: "createdAt",
      key: "createdAt",
      render: (createdAt: Credential["createdAt"]) => (
        <Typography.Text>{formatDate(createdAt)}</Typography.Text>
      ),
      sorter: ({ createdAt: a }, { createdAt: b }) => dayjs(a).unix() - dayjs(b).unix(),
      title: ISSUE_DATE,
    },
    {
      dataIndex: "expiresAt",
      key: "expiresAt",
      render: (expiresAt: Credential["expiresAt"], credential: Credential) =>
        expiresAt ? (
          <Tooltip placement="topLeft" title={formatDate(expiresAt)}>
            <Typography.Text>
              {credential.expired ? "Expired" : dayjs(expiresAt).fromNow(true)}
            </Typography.Text>
          </Tooltip>
        ) : (
          "-"
        ),
      sorter: ({ expiresAt: a }, { expiresAt: b }) => {
        if (a && b) {
          return dayjs(a).unix() - dayjs(b).unix();
        } else if (a) {
          return -1;
        } else {
          return 1;
        }
      },
      title: EXPIRATION,
    },
    {
      dataIndex: "revoked",
      key: "revoked",
      render: (revoked: Credential["revoked"]) => (
        <Typography.Text>{revoked ? "Revoked" : "-"}</Typography.Text>
      ),
      title: REVOCATION,
    },
    {
      dataIndex: "id",
      key: "id",
      render: (id: Credential["id"], credential: Credential) => (
        <Dropdown
          menu={{
            items: [
              {
                icon: <IconInfoCircle />,
                key: "details",
                label: DETAILS,
                onClick: () =>
                  navigate(generatePath(ROUTES.credentialDetails.path, { credentialID: id })),
              },
              {
                key: "divider1",
                type: "divider",
              },
              {
                danger: true,
                disabled: credential.revoked,
                icon: <IconClose />,
                key: "revoke",
                label: REVOKE,
                onClick: () => setCredentialToRevoke(credential),
              },
              {
                key: "divider2",
                type: "divider",
              },
              {
                danger: true,
                icon: <IconTrash />,
                key: "delete",
                label: DELETE,
                onClick: () => setCredentialToDelete(credential),
              },
            ],
          }}
        >
          <Row>
            <IconDots className="icon-secondary" />
          </Row>
        </Dropdown>
      ),
      width: DOTS_DROPDOWN_WIDTH,
    },
  ];

  const fetchCredentials = useCallback(
    async (signal?: AbortSignal) => {
      if (userID) {
        setCredentials((previousCredentials) =>
          isAsyncTaskDataAvailable(previousCredentials)
            ? { data: previousCredentials.data, status: "reloading" }
            : { status: "loading" }
        );
        const response = await getCredentials({
          env,
          params: {
            did: userID,
            query: query || undefined,
            status: credentialStatus,
          },
          signal,
        });
        if (response.isSuccessful) {
          setCredentials({
            data: response.data.successful,
            status: "successful",
          });
          response.data.failed.map((error) =>
            processZodError(error).forEach((error) => void message.error(error))
          );
        } else {
          if (!isAbortedError(response.error)) {
            setCredentials({ error: response.error, status: "failed" });
          }
        }
      }
    },
    [userID, env, query, credentialStatus]
  );

  const handleStatusChange = ({ target: { value } }: RadioChangeEvent) => {
    const parsedCredentialStatus = credentialStatusParser.safeParse(value);
    if (parsedCredentialStatus.success) {
      setCredentialStatus(parsedCredentialStatus.data);
    } else {
      processZodError(parsedCredentialStatus.error).forEach((error) => void message.error(error));
    }
  };

  useEffect(() => {
    const { aborter } = makeRequestAbortable(fetchCredentials);

    return aborter;
  }, [fetchCredentials]);

  const credentialsList = isAsyncTaskDataAvailable(credentials) ? credentials.data : [];

  const showDefaultContent =
    credentials.status === "successful" && credentialsList.length === 0 && query === null;

  return (
    <>
      <TableCard
        defaultContents={
          <>
            <Avatar className="avatar-color-cyan" icon={<IconCreditCardRefresh />} size={48} />

            <Typography.Text strong>
              No {credentialStatus !== "all" && credentialStatus} credentials issued
            </Typography.Text>

            <Typography.Text type="secondary">
              Credentials for this connection will be listed here.
            </Typography.Text>
          </>
        }
        extraButton={<IssueDirectlyButton onClick={navigateToDirectIssue} />}
        isLoading={isAsyncTaskStarting(credentials)}
        onSearch={setQuery}
        query={query}
        searchPlaceholder="Search credentials, attributes..."
        showDefaultContents={showDefaultContent}
        table={
          <Table
            columns={tableColumns.map(({ title, ...column }) => ({
              title: (
                <Typography.Text type="secondary">
                  <>{title}</>
                </Typography.Text>
              ),
              ...column,
            }))}
            dataSource={credentialsList}
            locale={{
              emptyText:
                credentials.status === "failed" ? (
                  <ErrorResult error={credentials.error.message} />
                ) : (
                  <NoResults searchQuery={query} />
                ),
            }}
            pagination={false}
            rowKey="id"
            showSorterTooltip
            sortDirections={["ascend", "descend"]}
          />
        }
        title={
          <Row align="middle" justify="space-between">
            <Space align="end" size="middle">
              <Card.Meta title={ISSUED_CREDENTIALS} />

              <Tag color="blue">{credentialsList.length}</Tag>
            </Space>
            {showDefaultContent && credentialStatus === "all" ? (
              <IssueDirectlyButton onClick={navigateToDirectIssue} />
            ) : (
              <Radio.Group onChange={handleStatusChange} value={credentialStatus}>
                <Radio.Button value="all">All</Radio.Button>

                <Radio.Button value="revoked">Revoked</Radio.Button>

                <Radio.Button value="expired">Expired</Radio.Button>
              </Radio.Group>
            )}
          </Row>
        }
      />

      {credentialToDelete && (
        <CredentialDeleteModal
          credential={credentialToDelete}
          onClose={() => setCredentialToDelete(undefined)}
          onDelete={() => void fetchCredentials()}
        />
      )}

      {credentialToRevoke && (
        <CredentialRevokeModal
          credential={credentialToRevoke}
          onClose={() => setCredentialToRevoke(undefined)}
          onRevoke={() => void fetchCredentials()}
        />
      )}
    </>
  );
}<|MERGE_RESOLUTION|>--- conflicted
+++ resolved
@@ -39,12 +39,9 @@
 import { AsyncTask, isAsyncTaskDataAvailable, isAsyncTaskStarting } from "src/utils/async";
 import { isAbortedError, makeRequestAbortable } from "src/utils/browser";
 import {
-<<<<<<< HEAD
-  DID_SEARCH_PARAM,
-=======
   DELETE,
   DETAILS,
->>>>>>> 7d81c09d
+  DID_SEARCH_PARAM,
   DOTS_DROPDOWN_WIDTH,
   EXPIRATION,
   ISSUED_CREDENTIALS,
@@ -57,8 +54,6 @@
 
 export function CredentialsTable({ userID }: { userID: string }) {
   const env = useEnvContext();
-
-  const navigate = useNavigate();
 
   const [credentials, setCredentials] = useState<AsyncTask<Credential[], APIError>>({
     status: "pending",
