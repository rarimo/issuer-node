--- conflicted
+++ resolved
@@ -49,38 +49,7 @@
 import { formatDate } from "src/utils/forms";
 import { AsyncTask, isAsyncTaskDataAvailable, isAsyncTaskStarting } from "src/utils/types";
 
-<<<<<<< HEAD
-const timeToExpire = (date: Date): string => {
-  const difference = date.getTime() - new Date().getTime();
-
-  if (difference < 0) {
-    return "Expired";
-  }
-
-  const days = Math.floor(difference / (1000 * 60 * 60 * 24));
-  const hours = Math.floor((difference / (1000 * 60 * 60)) % 24);
-  const minutes = Math.floor((difference / (1000 * 60)) % 60);
-
-  if (days > 0) {
-    return `${days}d ${hours}h`;
-  } else if (hours > 0) {
-    return `${hours}h ${minutes}m`;
-  } else {
-    return `${minutes}m`;
-  }
-};
-=======
-const obfuscateDID = (did: string) => {
-  const didSplit = did.split(":").slice(0, -1).join(":");
-  const address = did.split(":").pop();
-
-  return address
-    ? `${didSplit}${address.substring(0, 5)}...${address.substring(address.length - 5)}`
-    : "-";
-};
-
 extendDayJsWith(relativeTime);
->>>>>>> cbb3e832
 
 export function ConnectionDetails() {
   const env = useEnvContext();
@@ -274,7 +243,12 @@
                       </Button>
                     </Row>
                     <Card className="background-grey">
-                      <Detail copyable label={IDENTIFIER} text={connection.data.userID} />
+                      <Detail
+                        copyable
+                        ellipsisPosition={5}
+                        label={IDENTIFIER}
+                        text={connection.data.userID}
+                      />
                       <Detail
                         label="Creation date"
                         text={formatDate(connection.data.createdAt, true)}
