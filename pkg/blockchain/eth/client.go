package eth

import (
	"context"
	"crypto/ecdsa"
	"errors"
	"fmt"
	"math"
	"math/big"
	"strings"
	"time"

	"github.com/ethereum/go-ethereum"
	"github.com/ethereum/go-ethereum/accounts/abi/bind"
	"github.com/ethereum/go-ethereum/common"
	"github.com/ethereum/go-ethereum/consensus/misc/eip1559"
	"github.com/ethereum/go-ethereum/core/types"
	"github.com/ethereum/go-ethereum/crypto"
	"github.com/ethereum/go-ethereum/ethclient"
	"github.com/ethereum/go-ethereum/params"
	"github.com/iden3/contracts-abi/state/go/abi"

<<<<<<< HEAD
	"github.com/rarimo/issuer-node/internal/log"
=======
	"github.com/polygonid/sh-id-platform/internal/kms"
	"github.com/polygonid/sh-id-platform/internal/log"
>>>>>>> 764e7620
)

const (
	// Eq is for "equal" result of comparison
	Eq = 0
	// Gt is for "greater" than result of comparison
	Gt = 1
	// Lt is for "less than" result of comparison
	Lt = -1

	gasPriceIncrement               = 10
	transactionUnderpricedIncrement = 30
	feeIncrement                    = 1.25
)

var (
	// ErrPrivateKeyNil when private key is nil
	ErrPrivateKeyNil = errors.New("authorized calls can't be made with empty private key")
	// ErrReceiptStatusFailed when receiving a failed transaction
	ErrReceiptStatusFailed = errors.New("receipt status is failed")
	// ErrReceiptNotReceived when unable to retrieve a transaction
	ErrReceiptNotReceived = errors.New("receipt not available")
	// ErrTransactionNotFound transaction doesn't exist on blockchain
	ErrTransactionNotFound = errors.New("transaction not found")
	// CompressedPublicKeyLength is the length of a compressed public key
	CompressedPublicKeyLength = 33
)

// Client is an ethereum client to call Smart Contract methods.
type Client struct {
	client *ethclient.Client
	Config *ClientConfig
	kms    *kms.KMS
}

// ClientConfig eth client config
type ClientConfig struct {
	ReceiptTimeout         time.Duration `json:"receipt_timeout"`
	ConfirmationTimeout    time.Duration `json:"confirmation_timeout"`
	ConfirmationBlockCount int64         `json:"confirmation_block_count"`
	DefaultGasLimit        int           `json:"default_gas_limit"`
	MinGasPrice            *big.Int      `json:"min_gas_price"`
	MaxGasPrice            *big.Int      `json:"max_gas_price"`
	RPCResponseTimeout     time.Duration `json:"rpc_response_time_out"`
	WaitReceiptCycleTime   time.Duration `json:"wait_receipt_cycle_time_out"`
	WaitBlockCycleTime     time.Duration `json:"wait_block_cycle_time_out"`
	GasPriceZero           bool          `json:"gas_price_zero"`
}

// NewClient creates a Client instance.
func NewClient(client *ethclient.Client, c *ClientConfig, kms *kms.KMS) *Client {
	return &Client{
		client: client,
		Config: c,
		kms:    kms,
	}
}

// GetEthereumClient returns the underlying ethereum client
func (c *Client) GetEthereumClient() *ethclient.Client {
	return c.client
}

// BalanceAt retrieves information about the default account
func (c *Client) BalanceAt(ctx context.Context, addr common.Address) (*big.Int, error) {
	_ctx, cancel := context.WithTimeout(ctx, c.Config.RPCResponseTimeout)
	defer cancel()
	return c.client.BalanceAt(_ctx, addr, nil)
}

// GetLatestStateByID TBD
func (c *Client) GetLatestStateByID(ctx context.Context, addr common.Address, id *big.Int) (abi.IStateStateInfo, error) {
	var (
		latestState abi.IStateStateInfo
		err         error
	)
	if err = c.Call(func(c *ethclient.Client) error {
		stateContact, err := abi.NewState(addr, c)
		if err != nil {
			return err
		}
		latestState, err = stateContact.GetStateInfoById(&bind.CallOpts{Context: ctx}, id)
		return err
	}); err != nil {
		return latestState, err
	}
	return latestState, nil
}

// CallAuth performs a Smart Contract method call that requires authorization.
// This call requires a valid account with Ether that can be spent during the
// call.
func (c *Client) CallAuth(ctx context.Context, gasLimit uint64, privateKey *ecdsa.PrivateKey, fn func(*ethclient.Client, *bind.TransactOpts) (*types.Transaction, error)) (*types.Transaction, error) {
	if privateKey == nil {
		return nil, ErrPrivateKeyNil
	}

	gasPrice, err := c.getGasPrice(ctx)
	if err != nil {
		return nil, fmt.Errorf("failed to get gasPrice: %v", err)
	}
	log.Debug(ctx, "Transaction metadata", "gasPrice", gasPrice)

	cid, err := c.ChainID(ctx)
	if err != nil {
		return nil, fmt.Errorf("failed to get chainID: %v", err)
	}

	auth, err := bind.NewKeyedTransactorWithChainID(privateKey, cid)
	if err != nil {
		return nil, fmt.Errorf("failed to create transaction signer: %v", err)
	}
	auth.Value = big.NewInt(0) // in wei
	if gasLimit == 0 {
		auth.GasLimit = uint64(c.Config.DefaultGasLimit) // in units
	} else {
		auth.GasLimit = gasLimit // in units
	}
	auth.GasPrice = gasPrice

	tx, err := fn(c.client, auth)
	if err != nil && strings.Contains(err.Error(), "transaction underpriced") {
		// TODO:
		// this is done in an attempt to solve issue with incorrect default gasPrice
		// from Polygon Mumbai testnet. This MUST be handled in a more general way
		// to support resending transaction that have failed because of network issues
		oldGasPrice := auth.GasPrice.Int64()
		auth.GasPrice = gasPrice.Mul(gasPrice, new(big.Int).SetInt64(transactionUnderpricedIncrement))
		log.Debug(ctx, "underpriced transaction has been resent",
			"old gasPrice", oldGasPrice,
			"new gasPrice", auth.GasPrice.Int64())
		tx, err = fn(c.client, auth)
	}
	if tx != nil {
		log.Debug(ctx, "Transaction", "tx", tx.Hash().Hex(), "nonce", tx.Nonce())
	}
	return tx, err
}

// ContractData eth smart-contract data
type ContractData struct {
	Address common.Address
	Tx      *types.Transaction
	Receipt *types.Receipt
}

// Call performs a read only Smart Contract method call.
func (c *Client) Call(fn func(*ethclient.Client) error) error {
	return fn(c.client)
}

func (c *Client) waitReceipt(ctx context.Context, txID common.Hash, timeout time.Duration) (*types.Receipt, error) {
	var err error
	var receipt *types.Receipt

	log.Debug(ctx, "Waiting for receipt", "tx", txID.Hex())

	start := time.Now()
	for {
		receipt, err = c.client.TransactionReceipt(ctx, txID)
		if err != nil {
			log.Debug(ctx, "get transaction receipt: ", "error", err)
		}

		if receipt != nil || time.Since(start) >= timeout {
			break
		}

		time.Sleep(c.Config.WaitReceiptCycleTime)
	}

	if receipt == nil {
		log.Debug(ctx, "Pending transaction / Wait receipt timeout", "tx", txID.Hex())
		return receipt, ErrReceiptNotReceived
	}
	log.Debug(ctx, "Receipt received", "tx", txID.Hex())

	return receipt, err
}

func (c *Client) waitBlock(ctx context.Context, timeout time.Duration, confirmationBlock *big.Int) error {
	var err error
	var blockNumber *big.Int

	start := time.Now()
	for {
		blockNumber, err = c.CurrentBlock(ctx)
		if err != nil {
			log.Error(ctx, "couldn't get the current block number", "err", err)
			break
		}
		if time.Since(start) >= timeout {
			err = errors.New("time out error during block number fetch")
			break
		}
		if blockNumber.Cmp(confirmationBlock) == 1 {
			break
		}

		time.Sleep(c.Config.WaitBlockCycleTime)
	}

	if err != nil {
		return err
	}

	if blockNumber == nil {
		return errors.New("couldn't fetch block number")
	}
	return nil
}

// CurrentBlock returns the current block number in the blockchain
func (c *Client) CurrentBlock(ctx context.Context) (*big.Int, error) {
	_ctx, cancel := context.WithTimeout(ctx, c.Config.RPCResponseTimeout)
	defer cancel()
	header, err := c.client.HeaderByNumber(_ctx, nil)
	if err != nil {
		return nil, err
	}
	return header.Number, nil
}

// ChainID get chain id.
func (c *Client) ChainID(ctx context.Context) (*big.Int, error) {
	_ctx, cancel := context.WithTimeout(ctx, c.Config.RPCResponseTimeout)
	defer cancel()
	cid, err := c.client.ChainID(_ctx)
	if err != nil {
		return nil, err
	}
	return cid, nil
}

// BlockByNumber get eth block by block number
func (c *Client) BlockByNumber(ctx context.Context, number *big.Int) (*types.Block, error) {
	_ctx, cancel := context.WithTimeout(ctx, c.Config.RPCResponseTimeout)
	defer cancel()
	block, err := c.client.BlockByNumber(_ctx, number)
	if err != nil {
		return nil, err
	}
	return block, nil
}

// HeaderByNumber get eth block by block number
func (c *Client) HeaderByNumber(ctx context.Context, number *big.Int) (*types.Header, error) {
	_ctx, cancel := context.WithTimeout(ctx, c.Config.RPCResponseTimeout)
	defer cancel()
	header, err := c.client.HeaderByNumber(_ctx, number)
	if err != nil {
		return nil, err
	}
	return header, nil
}

// GetTransactionReceiptByID get tx receipt by tx id
func (c *Client) GetTransactionReceiptByID(ctx context.Context, txID string) (*types.Receipt, error) {
	_ctx, cancel := context.WithTimeout(ctx, c.Config.RPCResponseTimeout)
	defer cancel()
	receipt, err := c.client.TransactionReceipt(_ctx, common.HexToHash(txID))
	if err != nil {
		return nil, err
	}

	if receipt == nil {
		log.Debug(ctx, "Pending transaction", "tx", txID)
		return nil, ErrReceiptNotReceived
	}
	return receipt, nil
}

// WaitTransactionReceiptByID wait for transaction receipt
func (c *Client) WaitTransactionReceiptByID(ctx context.Context, txID string) (*types.Receipt, error) {
	return c.waitReceipt(ctx, common.HexToHash(txID), c.Config.ReceiptTimeout)
}

// WaitForBlock wait for eth block
func (c *Client) WaitForBlock(ctx context.Context, confirmationBlock *big.Int) error {
	return c.waitBlock(ctx, c.Config.ConfirmationTimeout, confirmationBlock)
}

// GetTransactionByID return the transaction by ID
func (c *Client) GetTransactionByID(ctx context.Context, txID string) (*types.Transaction, bool, error) {
	return c.client.TransactionByHash(ctx, common.HexToHash(txID))
}

// CreateTxOpts creates a new transaction signer
func (c *Client) CreateTxOpts(ctx context.Context, kmsKey kms.KeyID) (*bind.TransactOpts, error) {
	addr, err := c.getAddress(kmsKey)
	if err != nil {
		return nil, err
	}

	sigFn := c.signerFnFactory(ctx, kmsKey)

	tip, err := c.suggestGasTipCap(ctx)
	if err != nil {
		return nil, err
	}

	opts := &bind.TransactOpts{
		From:      addr,
		Signer:    sigFn,
		GasTipCap: tip, // The only option we need to set is gasTipCap as some Ethereum nodes don't support eth_maxPriorityFeePerGas
		GasLimit:  0,   // go-ethereum library will estimate gas limit automatically if it is 0
		Context:   ctx,
		NoSend:    false,
	}

	return opts, nil
}

// TransactionParams settings for transaction.
type TransactionParams struct {
	BaseFee     *big.Int
	GasTips     *big.Int
	Nonce       *uint64
	FromAddress common.Address
	ToAddress   common.Address
	Payload     []byte
	Value       *big.Int
}

// CreateRawTx raw transaction.
func (c *Client) CreateRawTx(ctx context.Context, txParams TransactionParams) (*types.Transaction, error) {
	if txParams.Nonce == nil {
		_ctx, cancel := context.WithTimeout(ctx, c.Config.RPCResponseTimeout)
		defer cancel()
		nonce, err := c.client.PendingNonceAt(_ctx, txParams.FromAddress)
		if err != nil {
			return nil, fmt.Errorf("failed to get nonce: %v", err)
		}
		txParams.Nonce = &nonce
	}

	_ctx2, cancel2 := context.WithTimeout(ctx, c.Config.RPCResponseTimeout)
	defer cancel2()
<<<<<<< HEAD
=======
	if txParams.Value == nil {
		txParams.Value = big.NewInt(0)
	}
	gasLimit, err := c.client.EstimateGas(_ctx2, ethereum.CallMsg{
		From:  txParams.FromAddress, // the sender of the 'transaction'
		To:    &txParams.ToAddress,
		Gas:   0,              // wei <-> gas exchange ratio
		Value: txParams.Value, // amount of wei sent along with the call
		Data:  txParams.Payload,
	})
	if err != nil {
		return nil, fmt.Errorf("failed to estimate gas: %v", err)
	}
>>>>>>> 764e7620

	var gasLimit uint64
	var err error
	gasTipCap := big.NewInt(0)
	txBaseFee := big.NewInt(0)
	if !c.Config.GasPriceZero {
		gasLimit, err = c.client.EstimateGas(_ctx2, ethereum.CallMsg{
			From:  txParams.FromAddress, // the sender of the 'transaction'
			To:    &txParams.ToAddress,
			Gas:   0,             // wei <-> gas exchange ratio
			Value: big.NewInt(0), // amount of wei sent along with the call
			Data:  txParams.Payload,
		})
		if err != nil {
			return nil, fmt.Errorf("failed to estimate gas: %v", err)
		}

<<<<<<< HEAD
		latestBlockHeader, err := c.HeaderByNumber(ctx, nil)
		if err != nil {
			return nil, err
		}
=======
	if txParams.BaseFee == nil {
		// since ETH and Polygon blockchain already supports London fork.
		// no need set special block.
		baseFee := eip1559.CalcBaseFee(&params.ChainConfig{LondonBlock: big.NewInt(1)}, latestBlockHeader)
>>>>>>> 764e7620

		if txParams.BaseFee == nil {
			// since ETH and Polygon blockchain already supports London fork.
			// no need set special block.
			baseFee := misc.CalcBaseFee(&params.ChainConfig{LondonBlock: big.NewInt(1)}, latestBlockHeader)

			// add 25% to baseFee. baseFee always small value.
			// since we use dynamic fee transactions we will get not used gas back.
			b := math.Round(float64(baseFee.Int64()) * feeIncrement)
			baseFee = big.NewInt(int64(b))
			txParams.BaseFee = baseFee
		}

		if txParams.GasTips == nil {
			_ctx3, cancel3 := context.WithTimeout(ctx, c.Config.RPCResponseTimeout)
			defer cancel3()
			gasTip, err := c.client.SuggestGasTipCap(_ctx3)
			// since hardhad doesn't support 'eth_maxPriorityFeePerGas' rpc call.
			// we should hardcode 0 as a mainer tips. More information: https://github.com/NomicFoundation/hardhat/issues/1664#issuecomment-1149006010
			if err != nil && strings.Contains(err.Error(), "eth_maxPriorityFeePerGas not found") {
				log.Error(ctx, "failed get suggest gas tip: %s. use 0 instead", "err", err)
				gasTip = big.NewInt(0)
			} else if err != nil {
				return nil, fmt.Errorf("failed get suggest gas tip: %v", err)
			}
			txParams.GasTips = gasTip
		}
	} else {
		txParams.GasTips = gasTipCap
		txParams.BaseFee = txBaseFee
	}

	maxGasPricePerFee := big.NewInt(0).Add(txParams.BaseFee, txParams.GasTips)
	baseTx := &types.DynamicFeeTx{
		To:        &txParams.ToAddress,
		Nonce:     *txParams.Nonce,
		Gas:       gasLimit,
		Value:     txParams.Value,
		Data:      txParams.Payload,
		GasTipCap: txParams.GasTips,
		GasFeeCap: maxGasPricePerFee,
	}

	tx := types.NewTx(baseTx)

	return tx, nil
}

// SendRawTx send raw transaction.
func (c *Client) SendRawTx(ctx context.Context, tx *types.Transaction) error {
	_ctx, cancel := context.WithTimeout(ctx, c.Config.RPCResponseTimeout)
	defer cancel()
	return c.client.SendTransaction(_ctx, tx)
}

// getGasPrice returns suggested gas price within configured bounds
func (c *Client) getGasPrice(ctx context.Context) (*big.Int, error) {
	gasPrice := new(big.Int)
	zero := big.NewInt(0)

	// if configured min gas price == max gas price and is not zero, then force this value
	if c.Config.MinGasPrice != nil && c.Config.MinGasPrice.Cmp(zero) == Gt &&
		c.Config.MaxGasPrice != nil && c.Config.MinGasPrice.Cmp(c.Config.MaxGasPrice) == Eq {
		return gasPrice.Set(c.Config.MaxGasPrice), nil
	}

	_ctx, cancel := context.WithTimeout(ctx, c.Config.RPCResponseTimeout)
	defer cancel()
	suggestedGasPrice, err := c.client.SuggestGasPrice(_ctx)
	if err != nil {
		return nil, fmt.Errorf("failed to get suggested gas price: %v", err)
	}

	// increase suggested gas price by 10% for better confirmation speed
	inc := new(big.Int).Set(suggestedGasPrice)
	inc.Div(inc, new(big.Int).SetUint64(gasPriceIncrement))
	suggestedGasPrice.Add(suggestedGasPrice, inc)

	gasPrice.Set(suggestedGasPrice)

	// correct value if estimated gas price is less than configured min value
	if c.Config.MinGasPrice != nil && c.Config.MinGasPrice.Cmp(zero) == Gt &&
		gasPrice.Cmp(c.Config.MinGasPrice) == Lt {
		gasPrice.Set(c.Config.MinGasPrice)
	}
	// correct value if estimated gas price is more than configured max value
	if c.Config.MaxGasPrice != nil && c.Config.MaxGasPrice.Cmp(zero) == Gt &&
		gasPrice.Cmp(c.Config.MaxGasPrice) == Gt {
		gasPrice.Set(c.Config.MaxGasPrice)
	}

	if gasPrice.Cmp(suggestedGasPrice) != Eq {
		log.Debug(ctx, "Transaction metadata",
			"suggested gas price", suggestedGasPrice,
			"corrected gas price", gasPrice)
	}

	return gasPrice, err
}

// getAddress - get address by keyID
func (c *Client) getAddress(k kms.KeyID) (common.Address, error) {
	if c.kms == nil {
		return common.Address{}, errors.Join(errors.New("the signer is read-only"))
	}
	bytesPubKey, err := c.kms.PublicKey(k)
	if err != nil {
		return common.Address{}, err
	}
	var pubKey *ecdsa.PublicKey
	switch len(bytesPubKey) {
	case CompressedPublicKeyLength:
		pubKey, err = crypto.DecompressPubkey(bytesPubKey)
	default:
		pubKey, err = crypto.UnmarshalPubkey(bytesPubKey)
	}
	if err != nil {
		return common.Address{}, err
	}
	fromAddress := crypto.PubkeyToAddress(*pubKey)
	return fromAddress, nil
}

func (c *Client) signerFnFactory(ctx context.Context, signingKeyID kms.KeyID) func(address common.Address, tx *types.Transaction) (*types.Transaction, error) {
	return func(address common.Address, tx *types.Transaction) (*types.Transaction, error) {
		if c.kms == nil {
			return nil, errors.Join(errors.New("the signer is read-only"))
		}

		ch, err := c.ChainID(ctx)
		if err != nil {
			return nil, err
		}

		signer := types.LatestSignerForChainID(ch)
		h := signer.Hash(tx)

		sig, err := c.kms.Sign(ctx, signingKeyID, h[:])
		if err != nil {
			return nil, err
		}

		return tx.WithSignature(signer, sig)
	}
}

func (c *Client) suggestGasTipCap(ctx context.Context) (*big.Int, error) {
	ctxWT, cancel3 := context.WithTimeout(ctx, c.Config.RPCResponseTimeout)
	defer cancel3()

	tip, err := c.client.SuggestGasTipCap(ctxWT)
	// since hardhat doesn't support 'eth_maxPriorityFeePerGas' rpc call.
	// we should hard code 0 as a mainer tips. More information: https://github.com/NomicFoundation/hardhat/issues/1664#issuecomment-1149006010
	if err != nil && strings.Contains(err.Error(), "eth_maxPriorityFeePerGas not found") {
		log.Info(ctx, "failed get suggest gas tip: %s. use 0 instead", "err", err)
		tip = big.NewInt(0)
	} else if err != nil {
		return nil, errors.Join(err, errors.New("failed get suggest gas tip"))
	}

	return tip, nil
}<|MERGE_RESOLUTION|>--- conflicted
+++ resolved
@@ -20,12 +20,8 @@
 	"github.com/ethereum/go-ethereum/params"
 	"github.com/iden3/contracts-abi/state/go/abi"
 
-<<<<<<< HEAD
+	"github.com/rarimo/issuer-node/internal/kms"
 	"github.com/rarimo/issuer-node/internal/log"
-=======
-	"github.com/polygonid/sh-id-platform/internal/kms"
-	"github.com/polygonid/sh-id-platform/internal/log"
->>>>>>> 764e7620
 )
 
 const (
@@ -364,22 +360,9 @@
 
 	_ctx2, cancel2 := context.WithTimeout(ctx, c.Config.RPCResponseTimeout)
 	defer cancel2()
-<<<<<<< HEAD
-=======
 	if txParams.Value == nil {
 		txParams.Value = big.NewInt(0)
 	}
-	gasLimit, err := c.client.EstimateGas(_ctx2, ethereum.CallMsg{
-		From:  txParams.FromAddress, // the sender of the 'transaction'
-		To:    &txParams.ToAddress,
-		Gas:   0,              // wei <-> gas exchange ratio
-		Value: txParams.Value, // amount of wei sent along with the call
-		Data:  txParams.Payload,
-	})
-	if err != nil {
-		return nil, fmt.Errorf("failed to estimate gas: %v", err)
-	}
->>>>>>> 764e7620
 
 	var gasLimit uint64
 	var err error
@@ -389,30 +372,23 @@
 		gasLimit, err = c.client.EstimateGas(_ctx2, ethereum.CallMsg{
 			From:  txParams.FromAddress, // the sender of the 'transaction'
 			To:    &txParams.ToAddress,
-			Gas:   0,             // wei <-> gas exchange ratio
-			Value: big.NewInt(0), // amount of wei sent along with the call
+			Gas:   0,              // wei <-> gas exchange ratio
+			Value: txParams.Value, // amount of wei sent along with the call
 			Data:  txParams.Payload,
 		})
 		if err != nil {
 			return nil, fmt.Errorf("failed to estimate gas: %v", err)
 		}
 
-<<<<<<< HEAD
 		latestBlockHeader, err := c.HeaderByNumber(ctx, nil)
 		if err != nil {
 			return nil, err
 		}
-=======
-	if txParams.BaseFee == nil {
-		// since ETH and Polygon blockchain already supports London fork.
-		// no need set special block.
-		baseFee := eip1559.CalcBaseFee(&params.ChainConfig{LondonBlock: big.NewInt(1)}, latestBlockHeader)
->>>>>>> 764e7620
 
 		if txParams.BaseFee == nil {
 			// since ETH and Polygon blockchain already supports London fork.
 			// no need set special block.
-			baseFee := misc.CalcBaseFee(&params.ChainConfig{LondonBlock: big.NewInt(1)}, latestBlockHeader)
+			baseFee := eip1559.CalcBaseFee(&params.ChainConfig{LondonBlock: big.NewInt(1)}, latestBlockHeader)
 
 			// add 25% to baseFee. baseFee always small value.
 			// since we use dynamic fee transactions we will get not used gas back.
